--- conflicted
+++ resolved
@@ -1,10 +1,6 @@
 GIT
   remote: https://github.com/chef/berkshelf.git
-<<<<<<< HEAD
-  revision: 5f30361a196fa26e0a3f12b22aee93838bb0d61f
-=======
   revision: f517b1128074bda3e3eb568529954ad4e1b6dac7
->>>>>>> 458c3f3f
   branch: jfm/chef-17-berkshelf
   specs:
     berkshelf (8.0.7)
