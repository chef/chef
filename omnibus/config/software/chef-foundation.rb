name "chef-foundation"
license "Apache-2.0"
license_file "LICENSE"

# Grab accompanying notice file.
# So that Open4/deep_merge/diff-lcs disclaimers are present in Omnibus LICENSES tree.
license_file "NOTICE"

<<<<<<< HEAD
skip_transitive_dependency_licensing true

source_path = if windows?
                "c:/opscode/chef"
              else
                 "/opt/chef"
              end

source path: source_path
=======
if windows?
  source path: "c:/opscode/chef"
else
  source path: "/opt/chef"
end
>>>>>>> 60147a57

relative_path "chef-foundation"

# In order to pass notarization we need to sign any binaries and libraries included in the package.
# This makes sure we include and bins and libs that are brought in by gems.
ruby_version = `#{source_path}/embedded/bin/ruby -v`
ruby_version = ruby_version.split(" ")[1][0..2]
ruby_mmv = "#{ruby_version}.0"
ruby_dir = "#{install_dir}/embedded/lib/ruby/#{ruby_mmv}"
gem_dir = "#{install_dir}/embedded/lib/ruby/gems/#{ruby_mmv}"
bin_dirs bin_dirs.concat ["#{gem_dir}/gems/*/bin/**"]
lib_dirs ["#{ruby_dir}/**", "#{gem_dir}/extensions/**", "#{gem_dir}/bundler/gems/extensions/**", "#{gem_dir}/bundler/gems/*", "#{gem_dir}/bundler/gems/*/lib/**", "#{gem_dir}/gems/*", "#{gem_dir}/gems/*/lib/**", "#{gem_dir}/gems/*/ext/**"]

build do
  sync "#{project_dir}", "#{install_dir}"
end<|MERGE_RESOLUTION|>--- conflicted
+++ resolved
@@ -6,9 +6,6 @@
 # So that Open4/deep_merge/diff-lcs disclaimers are present in Omnibus LICENSES tree.
 license_file "NOTICE"
 
-<<<<<<< HEAD
-skip_transitive_dependency_licensing true
-
 source_path = if windows?
                 "c:/opscode/chef"
               else
@@ -16,13 +13,6 @@
               end
 
 source path: source_path
-=======
-if windows?
-  source path: "c:/opscode/chef"
-else
-  source path: "/opt/chef"
-end
->>>>>>> 60147a57
 
 relative_path "chef-foundation"
 
