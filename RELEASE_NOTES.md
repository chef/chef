--- conflicted
+++ resolved
@@ -193,23 +193,6 @@
 who really need to write something like Shift-JIS inside of XML will need to either maintain their own nokogiri installs or will need to
 convert to using UTF-8.
 
-<<<<<<< HEAD
-### Default values for resource properties are frozen
-
-A resource declaring something like:
-
-```ruby
-property :x, default: {}
-```
-
-will now see the default value set to be immutable. This prevents cases of
-modifying the default in one resource affecting others. If you want a per-resource
-mutable default value, define it inside a `lazy{}` helper like:
-
-```ruby
-property :x, default: lazy { {} }
-```
-=======
 ### Deprecated cookbook metadata has been removed
 
 The `recommends`, `suggests`, `conflicts`, `replaces` and `grouping`
@@ -226,4 +209,19 @@
 This change allows chef to support new classes of files, such as Ohai
 plugins or Inspec tests, without having to make changes to the cookbook
 format to support them.
->>>>>>> 8f57b300
+
+### Default values for resource properties are frozen
+
+A resource declaring something like:
+
+```ruby
+property :x, default: {}
+```
+
+will now see the default value set to be immutable. This prevents cases of
+modifying the default in one resource affecting others. If you want a per-resource
+mutable default value, define it inside a `lazy{}` helper like:
+
+```ruby
+property :x, default: lazy { {} }
+```