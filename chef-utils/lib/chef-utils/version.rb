--- conflicted
+++ resolved
@@ -16,9 +16,5 @@
 
 module ChefUtils
   CHEFUTILS_ROOT = File.expand_path("..", __dir__)
-<<<<<<< HEAD
-  VERSION = "17.10.53"
-=======
   VERSION = "17.10.54"
->>>>>>> 13a19f53
 end