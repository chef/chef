--- conflicted
+++ resolved
@@ -16,9 +16,5 @@
 
 module ChefUtils
   CHEFUTILS_ROOT = File.expand_path("..", __dir__)
-<<<<<<< HEAD
-  VERSION = "17.0.233"
-=======
   VERSION = "17.0.234"
->>>>>>> 0a7489e3
 end