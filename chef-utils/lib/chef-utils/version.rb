# frozen_string_literal: true
# Copyright:: Copyright (c) Chef Software Inc.
# License:: Apache License, Version 2.0
#
# Licensed under the Apache License, Version 2.0 (the "License");
# you may not use this file except in compliance with the License.
# You may obtain a copy of the License at
#
#     http://www.apache.org/licenses/LICENSE-2.0
#
# Unless required by applicable law or agreed to in writing, software
# distributed under the License is distributed on an "AS IS" BASIS,
# WITHOUT WARRANTIES OR CONDITIONS OF ANY KIND, either express or implied.
# See the License for the specific language governing permissions and
# limitations under the License.

module ChefUtils
  CHEFUTILS_ROOT = File.expand_path("..", __dir__)
<<<<<<< HEAD
  VERSION = "16.7.19"
=======
  VERSION = "16.7.20".freeze
>>>>>>> 09a008a8
end<|MERGE_RESOLUTION|>--- conflicted
+++ resolved
@@ -16,9 +16,5 @@
 
 module ChefUtils
   CHEFUTILS_ROOT = File.expand_path("..", __dir__)
-<<<<<<< HEAD
-  VERSION = "16.7.19"
-=======
-  VERSION = "16.7.20".freeze
->>>>>>> 09a008a8
+  VERSION = "16.7.20"
 end