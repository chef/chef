--- conflicted
+++ resolved
@@ -62,11 +62,7 @@
       end
       url
     end
-<<<<<<< HEAD
 
-=======
-    
->>>>>>> 31456f5b
     # Override the config dispatch to set the value of log_location configuration option
     #
     # === Parameters
