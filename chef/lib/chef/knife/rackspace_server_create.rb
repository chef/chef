#
# Author:: Adam Jacob (<adam@opscode.com>)
# Copyright:: Copyright (c) 2009 Opscode, Inc.
# License:: Apache License, Version 2.0
#
# Licensed under the Apache License, Version 2.0 (the "License");
# you may not use this file except in compliance with the License.
# You may obtain a copy of the License at
# 
#     http://www.apache.org/licenses/LICENSE-2.0
# 
# Unless required by applicable law or agreed to in writing, software
# distributed under the License is distributed on an "AS IS" BASIS,
# WITHOUT WARRANTIES OR CONDITIONS OF ANY KIND, either express or implied.
# See the License for the specific language governing permissions and
# limitations under the License.
#

require 'socket'
require 'chef/knife'
require 'json'

class Chef
  class Knife
    class RackspaceServerCreate < Knife

      banner "knife rackspace server create [RUN LIST...] (options)"

      attr_accessor :initial_sleep_delay

      option :flavor,
        :short => "-f FLAVOR",
        :long => "--flavor FLAVOR",
        :description => "The flavor of server",
        :proc => Proc.new { |f| f.to_i },
        :default => 51

      option :image,
        :short => "-i IMAGE",
        :long => "--image IMAGE",
        :description => "The image of the server",
        :proc => Proc.new { |i| i.to_i },
        :default => 49

      option :server_name,
        :short => "-N NAME",
        :long => "--server-name NAME",
        :description => "The server name",
        :default => "wtf"

      option :api_key,
        :short => "-K KEY",
        :long => "--rackspace-api-key KEY",
        :description => "Your rackspace API key",
        :proc => Proc.new { |key| Chef::Config[:knife][:rackspace_api_key] = key } 

      option :api_username,
        :short => "-A USERNAME",
        :long => "--rackspace-api-username USERNAME",
        :description => "Your rackspace API username",
        :proc => Proc.new { |username| Chef::Config[:knife][:rackspace_api_username] = username } 

      option :distro,
        :short => "-d DISTRO",
        :long => "--distro DISTRO",
        :description => "Bootstrap a distro using a template",
        :default => "ubuntu10.04-gems"

      option :template_file,
        :long => "--template-file TEMPLATE",
        :description => "Full path to location of template to use",
        :default => false

      option :ssh_user,
        :short => "-x USERNAME",
        :long => "--ssh-user USERNAME",
        :description => "The ssh username",
        :default => "root"

      def h
        @highline ||= HighLine.new
      end

      def tcp_test_ssh(hostname)
        tcp_socket = TCPSocket.new(hostname, 22)
        readable = IO.select([tcp_socket], nil, nil, 5)
        if readable
          Chef::Log.debug("sshd accepting connections on #{hostname}, banner is #{tcp_socket.gets}")
          yield
          true
        else
          false
        end
      rescue Errno::ETIMEDOUT
        false
      rescue Errno::ECONNREFUSED
        sleep 2
        false
      ensure
        tcp_socket && tcp_socket.close
      end

      def run 
        require 'fog'
        require 'highline'
        require 'net/ssh/multi'
        require 'readline'

        $stdout.sync = true

<<<<<<< HEAD
        connection = Fog::Rackspace::Servers.new(
=======
        # use same configuration variables as fog
        connection = Fog::Rackspace::Compute.new(
>>>>>>> d056facd
          :rackspace_api_key => Chef::Config[:knife][:rackspace_api_key],
          :rackspace_username => Chef::Config[:knife][:rackspace_username] 
        )

        server = connection.servers.create(
          :image_id => config[:image],
          :flavor_id => config[:flavor],
          :name => config[:server_name]
        )

        puts "#{h.color("Instance ID", :cyan)}: #{server.id}"
        puts "#{h.color("Flavor", :cyan)}: #{server.flavor_id}"
        puts "#{h.color("Image", :cyan)}: #{server.image_id}"
        puts "#{h.color("Name", :cyan)}: #{server.name}"
        puts "#{h.color("Public Address", :cyan)}: #{server.addresses["public"]}"
        puts "#{h.color("Private Address", :cyan)}: #{server.addresses["private"]}"
        puts "#{h.color("Password", :cyan)}: #{server.password}"

        print "\n#{h.color("Waiting for server", :magenta)}"

        # wait for it to be ready to do stuff
        server.wait_for { print "."; ready? }

        puts("\n")

        print "\n#{h.color("Waiting for sshd", :magenta)}"

        print(".") until tcp_test_ssh(server.addresses["public"][0]) { sleep @initial_sleep_delay ||= 10; puts("done") }


        bootstrap_for_node(server).run

        puts "\n"
        puts "#{h.color("Instance ID", :cyan)}: #{server.id}"
        puts "#{h.color("Flavor", :cyan)}: #{server.flavor_id}"
        puts "#{h.color("Image", :cyan)}: #{server.image_id}"
        puts "#{h.color("Name", :cyan)}: #{server.name}"
        puts "#{h.color("Public Address", :cyan)}: #{server.addresses["public"]}"
        puts "#{h.color("Private Address", :cyan)}: #{server.addresses["private"]}"
        puts "#{h.color("Password", :cyan)}: #{server.password}"
      end

      def bootstrap_for_node(server)
        bootstrap = Chef::Knife::Bootstrap.new
        bootstrap.name_args = server.addresses["public"]
        bootstrap.config[:run_list] = @name_args
        bootstrap.config[:ssh_user] = config[:ssh_user]
        bootstrap.config[:ssh_password] = "#{server.password}"
        bootstrap.config[:identity_file] = config[:identity_file]
        bootstrap.config[:chef_node_name] = "#{server.id}"
        bootstrap.config[:prerelease] = config[:prerelease]
        bootstrap.config[:distro] = config[:distro]
        bootstrap.config[:use_sudo] = true
        bootstrap.config[:template_file] = config[:template_file]
        bootstrap
      end
    end
  end
end
<|MERGE_RESOLUTION|>--- conflicted
+++ resolved
@@ -108,12 +108,7 @@
 
         $stdout.sync = true
 
-<<<<<<< HEAD
-        connection = Fog::Rackspace::Servers.new(
-=======
-        # use same configuration variables as fog
         connection = Fog::Rackspace::Compute.new(
->>>>>>> d056facd
           :rackspace_api_key => Chef::Config[:knife][:rackspace_api_key],
           :rackspace_username => Chef::Config[:knife][:rackspace_username] 
         )
