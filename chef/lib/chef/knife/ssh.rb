--- conflicted
+++ resolved
@@ -64,12 +64,6 @@
         :long => "--ssh-password PASSWORD",
         :description => "The ssh password"
 
-<<<<<<< HEAD
-      option :ssh_gateway,
-        :short => "-G GATEWAY",
-        :long => "--ssh-gateway GATEWAY",
-        :description => "The ssh gateway"
-=======
       option :ssh_port,
         :short => "-p PORT",
         :long => "--ssh-port PORT",
@@ -82,7 +76,6 @@
         :long => "--ssh-gateway GATEWAY",
         :description => "The ssh gateway",
         :proc => Proc.new { |key| Chef::Config[:knife][:ssh_gatewa] = key }
->>>>>>> ed1da846
 
       option :identity_file,
         :short => "-i IDENTITY_FILE",
@@ -130,10 +123,7 @@
       end
 
       def session_from_list(list)
-<<<<<<< HEAD
-=======
         config[:ssh_gateway] ||= Chef::Config[:knife][:ssh_gateway]
->>>>>>> ed1da846
         if config[:ssh_gateway]
           gw_host, gw_user = config[:ssh_gateway].split('@').reverse
           gw_host, gw_port = gw_host.split(':')
