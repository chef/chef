#
# Author:: Joe Williams (<joe@joetify.com>)
# Copyright:: Copyright (c) 2009 Joe Williams
# License:: Apache License, Version 2.0
#
# Licensed under the Apache License, Version 2.0 (the "License");
# you may not use this file except in compliance with the License.
# You may obtain a copy of the License at
#
#     http://www.apache.org/licenses/LICENSE-2.0
#
# Unless required by applicable law or agreed to in writing, software
# distributed under the License is distributed on an "AS IS" BASIS,
# WITHOUT WARRANTIES OR CONDITIONS OF ANY KIND, either express or implied.
# See the License for the specific language governing permissions and
# limitations under the License.
#

require 'chef/provider/package'
require 'chef/mixin/command'
require 'chef/mixin/shell_out'
require 'chef/resource/package'
require 'chef/mixin/shell_out'

class Chef
  class Provider
    class Package
      class EasyInstall < Chef::Provider::Package

        include Chef::Mixin::ShellOut

        def install_check(name)
          check = false

          begin
            # first check to see if we can import it
<<<<<<< HEAD
            output = shell_out!("#{python_binary_path} -c \"import #{name}\"").stderr
            unless output.include? "ImportError"
              check = true
            end
          rescue
            # then check to see if its on the path
            output = shell_out!("#{python_binary_path} -c \"import sys; print sys.path\"").stdout
            if output.downcase.include? "#{name.downcase}"
              check = true
            end
=======
            output = shell_out!("#{python_binary_path} -c \"import #{name}\"", :returns=>[0,1]).stderr
            if output.include? "ImportError"
              # then check to see if its on the path
              output = shell_out!("#{python_binary_path} -c \"import sys; print sys.path\"", :returns=>[0,1]).stdout
              if output.downcase.include? "#{name.downcase}"
                check = true
              end
            else
              check = true
            end
          rescue
            # it's probably not installed
>>>>>>> 2e5023e7
          end

          check
        end

        def easy_install_binary_path
          path = @new_resource.easy_install_binary
          path ? path : 'easy_install'
        end

        def python_binary_path
          path = @new_resource.python_binary
          path ? path : 'python'
        end

        def module_name
          m = @new_resource.module_name
          m ? m : @new_resource.name
        end

        def load_current_resource
          @current_resource = Chef::Resource::Package.new(@new_resource.name)
          @current_resource.package_name(@new_resource.package_name)
          @current_resource.version(nil)

          # get the currently installed version if installed
          package_version = nil
          if install_check(module_name)
            begin
              output = shell_out!("#{python_binary_path} -c \"import #{module_name}; print #{module_name}.__version__\"").stdout
              package_version = output.strip
            rescue
<<<<<<< HEAD
              output = shell_out!("#{python_binary_path} -c \"import #{module_name}; print #{module_name}.__file__\"").stdout
              output[/\S\S(.*)\/(.*)-(.*)-py(.*).egg\S/]
=======
              output = shell_out!("#{python_binary_path} -c \"import sys; print sys.path\"", :returns=>[0,1]).stdout

              output_array = output.gsub(/[\[\]]/,'').split(/\s*,\s*/)
              package_path = ""

              output_array.each do |entry|
                if entry.downcase.include?(@new_resource.package_name)
                  package_path = entry
                end
              end

              package_path[/\S\S(.*)\/(.*)-(.*)-py(.*).egg\S/]
>>>>>>> 2e5023e7
              package_version = $3
            end
          end

          if package_version == @new_resource.version
<<<<<<< HEAD
            Chef::Log.debug("#{@new_resource.package_name} at version #{@new_resource.version}")
=======
            Chef::Log.debug("#{@new_resource} at version #{@new_resource.version}")
>>>>>>> 2e5023e7
            @current_resource.version(@new_resource.version)
          else
            Chef::Log.debug("#{@new_resource} at version #{package_version}")
            @current_resource.version(package_version)
          end

          @current_resource
        end

        def candidate_version
           return @candidate_version if @candidate_version

           # do a dry run to get the latest version
           result = shell_out!("#{easy_install_binary_path} -n #{@new_resource.package_name}", :returns=>[0,1])
           @candidate_version = result.stdout[/(.*)Best match: (.*) (.*)$/, 3]
           @candidate_version
        end

        def install_package(name, version)
          run_command(:command => "#{easy_install_binary_path}#{expand_options(@new_resource.options)} \"#{name}==#{version}\"")
        end

        def upgrade_package(name, version)
          install_package(name, version)
        end

        def remove_package(name, version)
          run_command(:command => "#{easy_install_binary_path }#{expand_options(@new_resource.options)} -m #{name}")
        end

        def purge_package(name, version)
          remove_package(name, version)
        end

      end
    end
  end
end<|MERGE_RESOLUTION|>--- conflicted
+++ resolved
@@ -34,18 +34,6 @@
 
           begin
             # first check to see if we can import it
-<<<<<<< HEAD
-            output = shell_out!("#{python_binary_path} -c \"import #{name}\"").stderr
-            unless output.include? "ImportError"
-              check = true
-            end
-          rescue
-            # then check to see if its on the path
-            output = shell_out!("#{python_binary_path} -c \"import sys; print sys.path\"").stdout
-            if output.downcase.include? "#{name.downcase}"
-              check = true
-            end
-=======
             output = shell_out!("#{python_binary_path} -c \"import #{name}\"", :returns=>[0,1]).stderr
             if output.include? "ImportError"
               # then check to see if its on the path
@@ -58,7 +46,6 @@
             end
           rescue
             # it's probably not installed
->>>>>>> 2e5023e7
           end
 
           check
@@ -91,10 +78,6 @@
               output = shell_out!("#{python_binary_path} -c \"import #{module_name}; print #{module_name}.__version__\"").stdout
               package_version = output.strip
             rescue
-<<<<<<< HEAD
-              output = shell_out!("#{python_binary_path} -c \"import #{module_name}; print #{module_name}.__file__\"").stdout
-              output[/\S\S(.*)\/(.*)-(.*)-py(.*).egg\S/]
-=======
               output = shell_out!("#{python_binary_path} -c \"import sys; print sys.path\"", :returns=>[0,1]).stdout
 
               output_array = output.gsub(/[\[\]]/,'').split(/\s*,\s*/)
@@ -107,17 +90,12 @@
               end
 
               package_path[/\S\S(.*)\/(.*)-(.*)-py(.*).egg\S/]
->>>>>>> 2e5023e7
               package_version = $3
             end
           end
 
           if package_version == @new_resource.version
-<<<<<<< HEAD
-            Chef::Log.debug("#{@new_resource.package_name} at version #{@new_resource.version}")
-=======
             Chef::Log.debug("#{@new_resource} at version #{@new_resource.version}")
->>>>>>> 2e5023e7
             @current_resource.version(@new_resource.version)
           else
             Chef::Log.debug("#{@new_resource} at version #{package_version}")
