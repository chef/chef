--- conflicted
+++ resolved
@@ -68,17 +68,13 @@
             raise Chef::Exceptions::Package, "#{gem_binary_path} list --local failed - #{status.inspect}!"
           end
           
-<<<<<<< HEAD
           @current_resource
         end
 
         def candidate_version
           return @candidate_version if @candidate_version
 
-          status = popen4("gem list --remote #{@new_resource.package_name}#{' --source=' + @new_resource.source if @new_resource.source}") do |pid, stdin, stdout, stderr|
-=======
           status = popen4("#{gem_binary_path} list --remote #{@new_resource.package_name}#{' --source=' + @new_resource.source if @new_resource.source}") do |pid, stdin, stdout, stderr|
->>>>>>> 56b267cb
             stdout.each do |line|
               installed_versions = gem_list_parse(line)
               next unless installed_versions
