--- conflicted
+++ resolved
@@ -23,11 +23,8 @@
   class Node
     class Attribute
       attr_accessor :attribute, :default, :override, :state, :current_attribute, :current_default, :current_override, :auto_vivifiy_on_read, :set_unless_value_present, :has_been_read
-<<<<<<< HEAD
-
+      
       include Enumerable
-=======
->>>>>>> 2be0862c
 
       def initialize(attribute, default, override, state=[])
         @attribute = attribute
