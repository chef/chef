#
# Author:: Adam Jacob (<adam@opscode.com>)
# Copyright:: Copyright (c) 2008 Opscode, Inc.
# License:: Apache License, Version 2.0
#
# Licensed under the Apache License, Version 2.0 (the "License");
# you may not use this file except in compliance with the License.
# You may obtain a copy of the License at
#
#     http://www.apache.org/licenses/LICENSE-2.0
#
# Unless required by applicable law or agreed to in writing, software
# distributed under the License is distributed on an "AS IS" BASIS,
# WITHOUT WARRANTIES OR CONDITIONS OF ANY KIND, either express or implied.
# See the License for the specific language governing permissions and
# limitations under the License.
#

require File.expand_path(File.join(File.dirname(__FILE__), "..", "..", "spec_helper"))

Chef::Knife::RoleFromFile.load_deps

describe Chef::Knife::RoleFromFile do
  before(:each) do
    Chef::Config[:node_name]  = "webmonkey.example.com"
    @knife = Chef::Knife::RoleFromFile.new
    @knife.config = {
      :print_after => nil
    }
    @knife.name_args = [ "adam.rb" ]
    @knife.stub!(:output).and_return(true)
    @knife.stub!(:confirm).and_return(true)
    @role = Chef::Role.new()
    @role.stub!(:save)
    @knife.loader.stub!(:load_from).and_return(@role)
    @stdout = StringIO.new
    @knife.ui.stub!(:stdout).and_return(@stdout)
  end

  describe "run" do
    it "should load from a file" do
      @knife.loader.should_receive(:load_from).with('roles', 'adam.rb').and_return(@role)
      @knife.run
    end

    it "should not print the role" do
      @knife.should_not_receive(:output)
      @knife.run
    end

    describe "with -p or --print-after" do
      it "should print the role" do
        @knife.config[:print_after] = true
        @knife.should_receive(:output)
        @knife.run
      end
    end
  end
<<<<<<< HEAD

  describe "run with multiple arguments" do
    it "should load each file" do
      @knife.name_args = [ "adam.rb", "caleb.rb" ]
      @knife.loader.should_receive(:load_from).with('roles', 'adam.rb').and_return(@role)
      @knife.loader.should_receive(:load_from).with('roles', 'caleb.rb').and_return(@role)
      @knife.run
    end
  end

end
=======
end
>>>>>>> 316f95e1
<|MERGE_RESOLUTION|>--- conflicted
+++ resolved
@@ -56,7 +56,6 @@
       end
     end
   end
-<<<<<<< HEAD
 
   describe "run with multiple arguments" do
     it "should load each file" do
@@ -67,7 +66,4 @@
     end
   end
 
-end
-=======
-end
->>>>>>> 316f95e1
+end