
# Author:: Adam Jacob (<adam@opscode.com>)
# Copyright:: Copyright (c) 2008 Opscode, Inc.
# License:: Apache License, Version 2.0
#
# Licensed under the Apache License, Version 2.0 (the "License");
# you may not use this file except in compliance with the License.
# You may obtain a copy of the License at
#
#     http://www.apache.org/licenses/LICENSE-2.0
#
# Unless required by applicable law or agreed to in writing, software
# distributed under the License is distributed on an "AS IS" BASIS,
# WITHOUT WARRANTIES OR CONDITIONS OF ANY KIND, either express or implied.
# See the License for the specific language governing permissions and
# limitations under the License.
#

require File.expand_path(File.join(File.dirname(__FILE__), "..", "spec_helper"))

class SnitchyProvider < Chef::Provider
  def self.all_actions_called
    @all_actions_called ||= []
  end

  def self.action_called(action)
    all_actions_called << action
  end

  def self.clear_action_record
    @all_actions_called = nil
  end

  def load_current_resource
    true
  end

  def action_first_action
    @new_resource.updated_by_last_action(true)
    self.class.action_called(:first)
  end

  def action_second_action
    @new_resource.updated_by_last_action(true)
    self.class.action_called(:second)
  end

  def action_third_action
    @new_resource.updated_by_last_action(true)
    self.class.action_called(:third)
  end

end

describe Chef::Runner do

  before(:each) do
    @node = Chef::Node.new
    @node.name "latte"
    @node.platform "mac_os_x"
    @node.platform_version "10.5.1"
    @run_context = Chef::RunContext.new(@node, Chef::CookbookCollection.new({}))
    @first_resource = Chef::Resource::Cat.new("loulou1", @run_context)
    @run_context.resource_collection << @first_resource
    Chef::Platform.set(
      :resource => :cat,
      :provider => Chef::Provider::SnakeOil
    )
    @runner = Chef::Runner.new(@run_context)
  end

  it "should pass each resource in the collection to a provider" do
    @run_context.resource_collection.should_receive(:execute_each_resource).once
    @runner.converge
  end

  it "should use the provider specified by the resource (if it has one)" do
    provider = Chef::Provider::Easy.new(@run_context.resource_collection[0], @run_context)
    # Expect provider to be called twice, because will fall back to old provider lookup
    @run_context.resource_collection[0].should_receive(:provider).twice.and_return(Chef::Provider::Easy)
    Chef::Provider::Easy.should_receive(:new).once.and_return(provider)
    @runner.converge
  end

  it "should use the platform provider if it has one" do
    Chef::Platform.should_receive(:find_provider_for_node).once.and_return(Chef::Provider::SnakeOil)
    @runner.converge
  end

  it "should run the action for each resource" do
    Chef::Platform.should_receive(:find_provider_for_node).once.and_return(Chef::Provider::SnakeOil)
    provider = Chef::Provider::SnakeOil.new(@run_context.resource_collection[0], @run_context)
    provider.should_receive(:action_sell).once.and_return(true)
    Chef::Provider::SnakeOil.should_receive(:new).once.and_return(provider)
    @runner.converge
  end

  it "should raise exceptions as thrown by a provider" do
    provider = Chef::Provider::SnakeOil.new(@run_context.resource_collection[0], @run_context)
    Chef::Provider::SnakeOil.stub!(:new).once.and_return(provider)
    provider.stub!(:action_sell).once.and_raise(ArgumentError)
    lambda { @runner.converge }.should raise_error(ArgumentError)
  end

  it "should not raise exceptions thrown by providers if the resource has ignore_failure set to true" do
    @run_context.resource_collection[0].stub!(:ignore_failure).and_return(true)
    provider = Chef::Provider::SnakeOil.new(@run_context.resource_collection[0], @run_context)
    Chef::Provider::SnakeOil.stub!(:new).once.and_return(provider)
    provider.stub!(:action_sell).once.and_raise(ArgumentError)
    lambda { @runner.converge }.should_not raise_error(ArgumentError)
  end

  it "should retry with the specified delay if retries are specified" do
    @first_resource.retries 3
    provider = Chef::Provider::SnakeOil.new(@run_context.resource_collection[0], @run_context)
    Chef::Provider::SnakeOil.stub!(:new).once.and_return(provider)
    provider.stub!(:action_sell).and_raise(ArgumentError)
    @runner.should_receive(:sleep).with(2).exactly(3).times
    lambda { @runner.converge }.should raise_error(ArgumentError)
  end

  it "should execute immediate actions on changed resources" do
    notifying_resource = Chef::Resource::Cat.new("peanut", @run_context)
    notifying_resource.action = :purr # only action that will set updated on the resource

    @run_context.resource_collection << notifying_resource
    @first_resource.action = :nothing # won't be updated unless notified by other resource

    notifying_resource.notifies(:purr, @first_resource, :immediately)

    @runner.converge

    @first_resource.should be_updated
  end

  it "should follow a chain of actions" do
    @first_resource.action = :nothing

    middle_resource = Chef::Resource::Cat.new("peanut", @run_context)
    middle_resource.action = :nothing
    @run_context.resource_collection << middle_resource
    middle_resource.notifies(:purr, @first_resource, :immediately)

    last_resource = Chef::Resource::Cat.new("snuffles", @run_context)
    last_resource.action = :purr
    @run_context.resource_collection << last_resource
    last_resource.notifies(:purr, middle_resource, :immediately)

    @runner.converge

    last_resource.should be_updated   # by action(:purr)
    middle_resource.should be_updated # by notification from last_resource
    @first_resource.should be_updated # by notification from middle_resource
  end

  it "should execute delayed actions on changed resources" do
    @first_resource.action = :nothing
    second_resource = Chef::Resource::Cat.new("peanut", @run_context)
    second_resource.action = :purr

    @run_context.resource_collection << second_resource
    second_resource.notifies(:purr, @first_resource, :delayed)

    @runner.converge

    @first_resource.should be_updated
  end

  it "does not duplicate delayed notifications" do
    SnitchyProvider.clear_action_record

    Chef::Platform.set(
      :resource => :cat,
      :provider => SnitchyProvider
    )

    @first_resource.action = :nothing

    second_resource = Chef::Resource::Cat.new("peanut", @run_context)
    second_resource.action = :first_action
    @run_context.resource_collection << second_resource

    third_resource = Chef::Resource::Cat.new("snickers", @run_context)
    third_resource.action = :first_action
    @run_context.resource_collection << third_resource

    second_resource.notifies(:second_action, @first_resource, :delayed)
    second_resource.notifies(:third_action, @first_resource, :delayed)

    third_resource.notifies(:second_action, @first_resource, :delayed)
    third_resource.notifies(:third_action, @first_resource, :delayed)

    @runner.converge
    # resources 2 and 3 call :first_action in the course of normal resource
    # execution, and schedule delayed actions :second and :third on the first
    # resource. The duplicate actions should "collapse" to a single notification
    # and order should be preserved.
    SnitchyProvider.all_actions_called.should == [:first, :first, :second, :third]
  end

  it "executes delayed notifications in the order they were declared" do
    SnitchyProvider.clear_action_record

    Chef::Platform.set(
      :resource => :cat,
      :provider => SnitchyProvider
    )

    @first_resource.action = :nothing

    second_resource = Chef::Resource::Cat.new("peanut", @run_context)
    second_resource.action = :first_action
    @run_context.resource_collection << second_resource

    third_resource = Chef::Resource::Cat.new("snickers", @run_context)
    third_resource.action = :first_action
    @run_context.resource_collection << third_resource

    second_resource.notifies(:second_action, @first_resource, :delayed)
    second_resource.notifies(:second_action, @first_resource, :delayed)

    third_resource.notifies(:third_action, @first_resource, :delayed)
    third_resource.notifies(:third_action, @first_resource, :delayed)

    @runner.converge
    SnitchyProvider.all_actions_called.should == [:first, :first, :second, :third]
  end

  it "does not fire notifications if the resource was not updated by the last action executed" do
    # REGRESSION TEST FOR CHEF-1452
    SnitchyProvider.clear_action_record

    Chef::Platform.set(
      :resource => :cat,
      :provider => SnitchyProvider
    )

    @first_resource.action = :first_action

    second_resource = Chef::Resource::Cat.new("peanut", @run_context)
    second_resource.action = :nothing
    @run_context.resource_collection << second_resource

    third_resource = Chef::Resource::Cat.new("snickers", @run_context)
    third_resource.action = :nothing
    @run_context.resource_collection << third_resource

    @first_resource.notifies(:second_action, second_resource, :immediately)
    second_resource.notifies(:third_action, third_resource, :immediately)

    @runner.converge

    # All of the resources should only fire once:
    SnitchyProvider.all_actions_called.should == [:first, :second, :third]

    # all of the resources should be marked as updated for reporting purposes
    @first_resource.should be_updated
    second_resource.should be_updated
    third_resource.should be_updated
  end

  it "should check a resource's only_if and not_if if notified by another resource" do
    @first_resource.action = :nothing

    only_if_called_times = 0
    @first_resource.only_if {only_if_called_times += 1; true}

    not_if_called_times = 0
    @first_resource.not_if {not_if_called_times += 1; false}

    second_resource = Chef::Resource::Cat.new("carmel", @run_context)
    @run_context.resource_collection << second_resource
    second_resource.notifies(:purr, @first_resource, :delayed)
    second_resource.action = :purr

    # hits only_if first time when the resource is run in order, second on notify
    @runner.converge

    only_if_called_times.should == 2
    not_if_called_times.should == 2
  end

<<<<<<< HEAD
end
=======
  it "should resolve resource references in notifications when resources are defined lazily" do
    @first_resource.action = :nothing

    lazy_resources = lambda {
      last_resource = Chef::Resource::Cat.new("peanut", @run_context)
      @run_context.resource_collection << last_resource
      last_resource.notifies(:purr, @first_resource.to_s, :delayed)
      last_resource.action = :purr
    }
    second_resource = Chef::Resource::RubyBlock.new("myblock", @run_context)
    @run_context.resource_collection << second_resource
    second_resource.block { lazy_resources.call }

    @runner.converge

    @first_resource.should be_updated
  end

end
>>>>>>> ed279400
<|MERGE_RESOLUTION|>--- conflicted
+++ resolved
@@ -280,9 +280,6 @@
     not_if_called_times.should == 2
   end
 
-<<<<<<< HEAD
-end
-=======
   it "should resolve resource references in notifications when resources are defined lazily" do
     @first_resource.action = :nothing
 
@@ -302,4 +299,3 @@
   end
 
 end
->>>>>>> ed279400
