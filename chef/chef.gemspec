--- conflicted
+++ resolved
@@ -28,11 +28,7 @@
   s.add_dependency "net-ssh-multi", "~> 1.1.0"
   %w{erubis moneta highline uuidtools}.each { |gem| s.add_dependency gem }
 
-<<<<<<< HEAD
-  %w(rspec-core rspec-expectations rspec-mocks rspec_junit_formatter).each { |gem| s.add_development_dependency gem }
-=======
-  %w(rdoc sdoc ronn rake dep_selector rspec-core rspec-expectations rspec-mocks).each { |gem| s.add_development_dependency gem }
->>>>>>> 4ae2e384
+  %w(rdoc sdoc ronn rake rspec-core rspec-expectations rspec-mocks rspec_junit_formatter).each { |gem| s.add_development_dependency gem }
 
   s.bindir       = "bin"
   s.executables  = %w( chef-client chef-solo knife shef )
