--- conflicted
+++ resolved
@@ -40,11 +40,6 @@
     - 'lib/chef/mixin/powershell_out.rb'
     - 'spec/functional/mixin/powershell_out_spec.rb'
     - 'spec/unit/mixin/powershell_out_spec.rb'
-<<<<<<< HEAD
-    - 'lib/chef/provider/package/powershell.rb' # https://github.com/chef/chef/issues/10926
-=======
-    - 'lib/chef/resource/windows_feature_powershell.rb' # https://github.com/chef/chef/issues/10927
->>>>>>> 8b267e21
 
 # set additional paths
 Chef/Ruby/UnlessDefinedRequire:
