--- conflicted
+++ resolved
@@ -108,12 +108,8 @@
   config.filter_run_excluding :ruby_gte_19_only => true unless ruby_gte_19?
   config.filter_run_excluding :ruby_20_only => true unless ruby_20?
   config.filter_run_excluding :ruby_gte_20_only => true unless ruby_gte_20?
-<<<<<<< HEAD
-  config.filter_run_excluding :requires_root => true unless ENV['USER'] == 'root'
   config.filter_run_excluding :requires_root_or_running_windows => true unless (ENV['USER'] == 'root' or windows?)
-=======
   config.filter_run_excluding :requires_root => true unless ENV['USER'] == 'root' || ENV['LOGIN'] == 'root'
->>>>>>> 00a78e2a
   config.filter_run_excluding :requires_unprivileged_user => true if ENV['USER'] == 'root'
   config.filter_run_excluding :uses_diff => true unless has_diff?
   config.run_all_when_everything_filtered = true
