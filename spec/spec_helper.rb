--- conflicted
+++ resolved
@@ -348,12 +348,6 @@
 # Enough stuff needs json serialization that I'm just adding it here for equality asserts
 require "chef/json_compat"
 
-<<<<<<< HEAD
-STDERR.puts "<<<<<<<<<<<<<<<<<<<<==hab_test debug-->>>>>>>>>>>>>>>>>>>>"
-STDERR.puts ENV.inspect
-
-=======
->>>>>>> 34ce7d4c
 if hab_test?
   # the chef-bin executables not in the bundle if run through hab
   class Chef
