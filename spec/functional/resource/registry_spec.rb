--- conflicted
+++ resolved
@@ -41,8 +41,8 @@
 end
 
 describe Chef::Resource::RegistryKey, :windows_only do
-<<<<<<< HEAD
   class ::Chef::Resource::RegistryKey
+    # for test purposes only, don't scrub the values
     def scrub_values(values)
       values
     end
@@ -63,8 +63,6 @@
       end
     end
   end
-=======
->>>>>>> f5e566e4
 
   # parent and key must be single keys, not paths
   context_let(:parent) { "Opscode" }
