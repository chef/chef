--- conflicted
+++ resolved
@@ -106,7 +106,6 @@
         @provider.mount_fs
       end
 
-<<<<<<< HEAD
       it "should remount the filesystem if it is mounted and the options have changed" do
         @vol.should_receive(:add).with(:remote => @new_resource.device,
                                        :username => @new_resource.username,
@@ -118,11 +117,6 @@
       it "should not mount the filesystem if it is mounted and the options have not changed" do
         @vol.should_not_receive(:add)
         @current_resource.stub(:mounted).and_return(true)
-=======
-      it "should not mount the filesystem if it is mounted" do
-        expect(@vol).not_to receive(:add)
-        allow(@current_resource).to receive(:mounted).and_return(true)
->>>>>>> 370422ae
         @provider.mount_fs
       end
     end
