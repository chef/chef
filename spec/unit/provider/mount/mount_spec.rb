#
# Author:: Joshua Timberman (<joshua@opscode.com>)
# Copyright:: Copyright (c) 2008 OpsCode, Inc.
# License:: Apache License, Version 2.0
#
# Licensed under the Apache License, Version 2.0 (the "License");
# you may not use this file except in compliance with the License.
# You may obtain a copy of the License at
#
#     http://www.apache.org/licenses/LICENSE-2.0
#
# Unless required by applicable law or agreed to in writing, software
# distributed under the License is distributed on an "AS IS" BASIS,
# WITHOUT WARRANTIES OR CONDITIONS OF ANY KIND, either express or implied.
# See the License for the specific language governing permissions and
# limitations under the License.
#

require 'spec_helper'
require 'ostruct'

describe Chef::Provider::Mount::Mount do
  before(:each) do
    @node = Chef::Node.new
    @events = Chef::EventDispatch::Dispatcher.new
    @run_context = Chef::RunContext.new(@node, {}, @events)

    @new_resource = Chef::Resource::Mount.new("/tmp/foo")
    @new_resource.device      "/dev/sdz1"
    @new_resource.device_type :device
    @new_resource.fstype      "ext3"

    @new_resource.supports :remount => false

    @provider = Chef::Provider::Mount::Mount.new(@new_resource, @run_context)

    allow(::File).to receive(:exists?).with("/dev/sdz1").and_return true
    allow(::File).to receive(:exists?).with("/tmp/foo").and_return true
    allow(::File).to receive(:realpath).with("/dev/sdz1").and_return "/dev/sdz1"
    allow(::File).to receive(:realpath).with("/tmp/foo").and_return "/tmp/foo"
  end

  describe "when discovering the current fs state" do
    before do
      allow(@provider).to receive(:shell_out!).and_return(OpenStruct.new(:stdout => ''))
      allow(::File).to receive(:foreach).with("/etc/fstab")
    end

    it "should create a current resource with the same mount point and device" do
      @provider.load_current_resource
      expect(@provider.current_resource.name).to eq('/tmp/foo')
      expect(@provider.current_resource.mount_point).to eq('/tmp/foo')
      expect(@provider.current_resource.device).to eq('/dev/sdz1')
    end

    it "should accecpt device_type :uuid", :not_supported_on_solaris do
      @new_resource.device_type :uuid
      @new_resource.device "d21afe51-a0fe-4dc6-9152-ac733763ae0a"
      @stdout_findfs = double("STDOUT", :first => "/dev/sdz1")
      expect(@provider).to receive(:popen4).with("/sbin/findfs UUID=d21afe51-a0fe-4dc6-9152-ac733763ae0a").and_yield(@pid,@stdin,@stdout_findfs,@stderr).and_return(@status)
      @provider.load_current_resource()
      @provider.mountable?
    end

    describe "when dealing with network mounts" do
      { "nfs" => "nfsserver:/vol/path",
        "cifs" => "//cifsserver/share" }.each do |type, fs_spec|
        it "should detect network fs_spec (#{type})" do
          @new_resource.device fs_spec
          expect(@provider.network_device?).to be_truthy
        end

        it "should ignore trailing slash and set mounted to true for network mount (#{type})" do
          @new_resource.device fs_spec
          allow(@provider).to receive(:shell_out!).and_return(OpenStruct.new(:stdout => "#{fs_spec}/ on /tmp/foo type #{type} (rw)\n"))
          @provider.load_current_resource
          expect(@provider.current_resource.mounted).to be_truthy
        end
      end
    end

    it "should raise an error if the mount device does not exist" do
      allow(::File).to receive(:exists?).with("/dev/sdz1").and_return false
      expect { @provider.load_current_resource();@provider.mountable? }.to raise_error(Chef::Exceptions::Mount)
    end

    it "should not call mountable? with load_current_resource - CHEF-1565" do
      allow(::File).to receive(:exists?).with("/dev/sdz1").and_return false
      expect(@provider).to receive(:mounted?).and_return(true)
      expect(@provider).to receive(:enabled?).and_return(true)
      expect(@provider).not_to receive(:mountable?)
      @provider.load_current_resource
    end

    it "should raise an error if the mount device (uuid) does not exist", :not_supported_on_solaris do
      @new_resource.device_type :uuid
      @new_resource.device "d21afe51-a0fe-4dc6-9152-ac733763ae0a"
      status_findfs = double("Status", :exitstatus => 1)
      stdout_findfs = double("STDOUT", :first => nil)
      expect(@provider).to receive(:popen4).with("/sbin/findfs UUID=d21afe51-a0fe-4dc6-9152-ac733763ae0a").and_yield(@pid,@stdin,stdout_findfs,@stderr).and_return(status_findfs)
      expect(::File).to receive(:exists?).with("").and_return(false)
      expect { @provider.load_current_resource();@provider.mountable? }.to raise_error(Chef::Exceptions::Mount)
    end

    it "should raise an error if the mount point does not exist" do
      allow(::File).to receive(:exists?).with("/tmp/foo").and_return false
      expect { @provider.load_current_resource();@provider.mountable? }.to raise_error(Chef::Exceptions::Mount)
    end

    [ "tmpfs", "fuse", "cgroup" ].each do |fstype|
      it "does not expect the device to exist for #{fstype}" do
        @new_resource.fstype(fstype)
        @new_resource.device("whatever")
        expect { @provider.load_current_resource();@provider.mountable? }.not_to raise_error
      end
    end

    it "does not expect the device to exist if it's none" do
      @new_resource.device("none")
      expect { @provider.load_current_resource();@provider.mountable? }.not_to raise_error
    end

    it "should set mounted true if the mount point is found in the mounts list" do
      allow(@provider).to receive(:shell_out!).and_return(OpenStruct.new(:stdout => "/dev/sdz1 on /tmp/foo type ext3 (rw)\n"))
      @provider.load_current_resource()
      expect(@provider.current_resource.mounted).to be_truthy
    end

    it "should set mounted false if another mount point beginning with the same path is found in the mounts list" do
      allow(@provider).to receive(:shell_out!).and_return(OpenStruct.new(:stdout => "/dev/sdz1 on /tmp/foobar type ext3 (rw)\n"))
      @provider.load_current_resource()
      expect(@provider.current_resource.mounted).to be_falsey
    end

    it "should set mounted true if the symlink target of the device is found in the mounts list" do
      # expand the target path to correct specs on Windows
      target = ::File.expand_path('/dev/mapper/target')

      allow(::File).to receive(:symlink?).with("#{@new_resource.device}").and_return(true)
      allow(::File).to receive(:readlink).with("#{@new_resource.device}").and_return(target)

      allow(@provider).to receive(:shell_out!).and_return(OpenStruct.new(:stdout => "#{target} on /tmp/foo type ext3 (rw)\n"))
      @provider.load_current_resource()
      expect(@provider.current_resource.mounted).to be_truthy
    end

    it "should set mounted true if the symlink target of the device is relative and is found in the mounts list - CHEF-4957" do
      target = "xsdz1"

      # expand the target path to correct specs on Windows
      absolute_target = ::File.expand_path("/dev/xsdz1")

      allow(::File).to receive(:symlink?).with("#{@new_resource.device}").and_return(true)
      allow(::File).to receive(:readlink).with("#{@new_resource.device}").and_return(target)

      allow(@provider).to receive(:shell_out!).and_return(OpenStruct.new(:stdout => "#{absolute_target} on /tmp/foo type ext3 (rw)\n"))
      @provider.load_current_resource()
      expect(@provider.current_resource.mounted).to be_truthy
    end

    it "should set mounted true if the mount point is found last in the mounts list" do
      mount = "/dev/sdy1 on #{@new_resource.mount_point} type ext3 (rw)\n"
      mount << "#{@new_resource.device} on #{@new_resource.mount_point} type ext3 (rw)\n"

      allow(@provider).to receive(:shell_out!).and_return(OpenStruct.new(:stdout => mount))
      @provider.load_current_resource()
      expect(@provider.current_resource.mounted).to be_truthy
    end

    it "should set mounted false if the mount point is not last in the mounts list" do
      mount = "#{@new_resource.device} on #{@new_resource.mount_point} type ext3 (rw)\n"
      mount << "/dev/sdy1 on #{@new_resource.mount_point} type ext3 (rw)\n"

      allow(@provider).to receive(:shell_out!).and_return(OpenStruct.new(:stdout => mount))
      @provider.load_current_resource()
      expect(@provider.current_resource.mounted).to be_falsey
    end

    it "mounted should be false if the mount point is not found in the mounts list" do
      allow(@provider).to receive(:shell_out!).and_return(OpenStruct.new(:stdout => "/dev/sdy1 on /tmp/foo type ext3 (rw)\n"))
      @provider.load_current_resource()
      expect(@provider.current_resource.mounted).to be_falsey
    end

    it "should set enabled to true if the mount point is last in fstab" do
      fstab1 = "/dev/sdy1  /tmp/foo  ext3  defaults  1 2\n"
      fstab2 = "#{@new_resource.device} #{@new_resource.mount_point}  ext3  defaults  1 2\n"

      allow(::File).to receive(:foreach).with("/etc/fstab").and_yield(fstab1).and_yield(fstab2)

      @provider.load_current_resource
      expect(@provider.current_resource.enabled).to be_truthy
    end

    it "should set enabled to true if the mount point is not last in fstab and mount_point is a substring of another mount" do
      fstab1 = "#{@new_resource.device} #{@new_resource.mount_point}  ext3  defaults  1 2\n"
      fstab2 = "/dev/sdy1  /tmp/foo/bar  ext3  defaults  1 2\n"

      allow(::File).to receive(:foreach).with("/etc/fstab").and_yield(fstab1).and_yield(fstab2)

      @provider.load_current_resource
      expect(@provider.current_resource.enabled).to be_truthy
    end

    it "should set enabled to true if the symlink target is in fstab" do
      target = "/dev/mapper/target"

      allow(::File).to receive(:symlink?).with("#{@new_resource.device}").and_return(true)
      allow(::File).to receive(:readlink).with("#{@new_resource.device}").and_return(target)

      fstab = "/dev/sdz1  /tmp/foo ext3  defaults  1 2\n"

      allow(::File).to receive(:foreach).with("/etc/fstab").and_yield fstab

      @provider.load_current_resource
      expect(@provider.current_resource.enabled).to be_truthy
    end

    it "should set enabled to true if the symlink target is relative and is in fstab - CHEF-4957" do
      target = "xsdz1"

      allow(::File).to receive(:symlink?).with("#{@new_resource.device}").and_return(true)
      allow(::File).to receive(:readlink).with("#{@new_resource.device}").and_return(target)

      fstab = "/dev/sdz1  /tmp/foo ext3  defaults  1 2\n"

      allow(::File).to receive(:foreach).with("/etc/fstab").and_yield fstab

      @provider.load_current_resource
      expect(@provider.current_resource.enabled).to be_truthy
    end

    it "should set enabled to false if the mount point is not in fstab" do
      fstab = "/dev/sdy1  #{@new_resource.mount_point}  ext3  defaults  1 2\n"
      allow(::File).to receive(:foreach).with("/etc/fstab").and_yield fstab

      @provider.load_current_resource
      expect(@provider.current_resource.enabled).to be_falsey
    end

    it "should ignore commented lines in fstab " do
       fstab = "\# #{@new_resource.device}  #{@new_resource.mount_point}  ext3  defaults  1 2\n"
       allow(::File).to receive(:foreach).with("/etc/fstab").and_yield fstab

       @provider.load_current_resource
       expect(@provider.current_resource.enabled).to be_falsey
     end

    it "should set enabled to false if the mount point is not last in fstab" do
      line_1 = "#{@new_resource.device} #{@new_resource.mount_point}  ext3  defaults  1 2\n"
      line_2 = "/dev/sdy1 #{@new_resource.mount_point}  ext3  defaults  1 2\n"
      allow(::File).to receive(:foreach).with("/etc/fstab").and_yield(line_1).and_yield(line_2)

      @provider.load_current_resource
      expect(@provider.current_resource.enabled).to be_falsey
    end

    it "should not mangle the mount options if the device in fstab is a symlink" do
      # expand the target path to correct specs on Windows
      target = "/dev/mapper/target"
      options = "rw,noexec,noauto"

      allow(::File).to receive(:symlink?).with(@new_resource.device).and_return(true)
      allow(::File).to receive(:readlink).with(@new_resource.device).and_return(target)

      fstab = "#{@new_resource.device} #{@new_resource.mount_point} #{@new_resource.fstype} #{options} 1 2\n"
      allow(::File).to receive(:foreach).with("/etc/fstab").and_yield fstab
      @provider.load_current_resource
      expect(@provider.current_resource.options).to eq(options.split(','))
    end

    it "should not mangle the mount options if the symlink target is in fstab" do
      target = ::File.expand_path("/dev/mapper/target")
      options = "rw,noexec,noauto"

      allow(::File).to receive(:symlink?).with(@new_resource.device).and_return(true)
      allow(::File).to receive(:readlink).with(@new_resource.device).and_return(target)

      fstab = "#{target} #{@new_resource.mount_point} #{@new_resource.fstype} #{options} 1 2\n"
      allow(::File).to receive(:foreach).with("/etc/fstab").and_yield fstab
      @provider.load_current_resource
      expect(@provider.current_resource.options).to eq(options.split(','))
    end
  end

  context "after the mount's state has been discovered" do
    before do
      @current_resource = Chef::Resource::Mount.new("/tmp/foo")
      @current_resource.device       "/dev/sdz1"
      @current_resource.device_type  :device
      @current_resource.fstype       "ext3"

      @provider.current_resource = @current_resource
    end

    describe "mount_fs" do
      it "should mount the filesystem if it is not mounted" do
        expect(@provider).to receive(:shell_out!).with("mount -t ext3 -o defaults /dev/sdz1 /tmp/foo")
        @provider.mount_fs()
      end

      it "should mount the filesystem with options if options were passed" do
        options = "rw,noexec,noauto"
        @new_resource.options(%w{rw noexec noauto})
        expect(@provider).to receive(:shell_out!).with("mount -t ext3 -o rw,noexec,noauto /dev/sdz1 /tmp/foo")
        @provider.mount_fs()
      end

      it "should mount the filesystem specified by uuid", :not_supported_on_solaris do
        @new_resource.device "d21afe51-a0fe-4dc6-9152-ac733763ae0a"
        @new_resource.device_type :uuid
        @stdout_findfs = double("STDOUT", :first => "/dev/sdz1")
        allow(@provider).to receive(:popen4).with("/sbin/findfs UUID=d21afe51-a0fe-4dc6-9152-ac733763ae0a").and_yield(@pid,@stdin,@stdout_findfs,@stderr).and_return(@status)
        @stdout_mock = double('stdout mock')
        allow(@stdout_mock).to receive(:each).and_yield("#{@new_resource.device} on #{@new_resource.mount_point}")
        expect(@provider).to receive(:shell_out!).with("mount -t #{@new_resource.fstype} -o defaults -U #{@new_resource.device} #{@new_resource.mount_point}").and_return(@stdout_mock)
        @provider.mount_fs()
      end

<<<<<<< HEAD
      it "should remount the filesystem if it is mounted and the options have changed" do
        options = "rw,noexec,noauto"
        @new_resource.options(%w{rw exec auto})
        @provider.should_receive(:shell_out!).with("mount -t ext3 -o remount,rw,exec,auto /dev/sdz1 /tmp/foo")
        @provider.mount_fs()
      end

      it "should not mount the filesystem if it is mounted and the options have not changed" do
        @current_resource.stub(:mounted).and_return(true)
        @provider.should_not_receive(:shell_out!)
=======
      it "should not mount the filesystem if it is mounted" do
        allow(@current_resource).to receive(:mounted).and_return(true)
        expect(@provider).not_to receive(:shell_out!)
>>>>>>> 370422ae
        @provider.mount_fs()
      end

    end

    describe "umount_fs" do
      it "should umount the filesystem if it is mounted" do
        @current_resource.mounted(true)
        expect(@provider).to receive(:shell_out!).with("umount /tmp/foo")
        @provider.umount_fs()
      end

      it "should not umount the filesystem if it is not mounted" do
        @current_resource.mounted(false)
        expect(@provider).not_to receive(:shell_out!)
        @provider.umount_fs()
      end
    end

    describe "remount_fs" do
      it "should use mount -o remount if remount is supported" do
        @new_resource.supports({:remount => true})
        @current_resource.mounted(true)
        expect(@provider).to receive(:shell_out!).with("mount -o remount,defaults #{@new_resource.mount_point}")
        @provider.remount_fs
      end

      it "should use mount -o remount with new mount options if remount is supported" do
        @new_resource.supports({:remount => true})
        options = "rw,noexec,noauto"
        @new_resource.options(%w{rw noexec noauto})
        @current_resource.mounted(true)
        expect(@provider).to receive(:shell_out!).with("mount -o remount,rw,noexec,noauto #{@new_resource.mount_point}")
        @provider.remount_fs
      end

      it "should umount and mount if remount is not supported" do
        @new_resource.supports({:remount => false})
        @current_resource.mounted(true)
        expect(@provider).to receive(:umount_fs)
        expect(@provider).to receive(:sleep).with(1)
        expect(@provider).to receive(:mount_fs)
        @provider.remount_fs()
      end

      it "should not try to remount at all if mounted is false" do
        @current_resource.mounted(false)
        expect(@provider).not_to receive(:shell_out!)
        expect(@provider).not_to receive(:umount_fs)
        expect(@provider).not_to receive(:mount_fs)
        @provider.remount_fs()
      end
    end

    describe "when enabling the fs" do
      it "should enable if enabled isn't true" do
        @current_resource.enabled(false)

        @fstab = StringIO.new
        allow(::File).to receive(:open).with("/etc/fstab", "a").and_yield(@fstab)
        @provider.enable_fs
        expect(@fstab.string).to match(%r{^/dev/sdz1\s+/tmp/foo\s+ext3\s+defaults\s+0\s+2\s*$})
      end

      it "should not enable if enabled is true and resources match" do
        @current_resource.enabled(true)
        @current_resource.fstype("ext3")
        @current_resource.options(["defaults"])
        @current_resource.dump(0)
        @current_resource.pass(2)
        expect(::File).not_to receive(:open).with("/etc/fstab", "a")

        @provider.enable_fs
      end

      it "should enable if enabled is true and resources do not match" do
        @current_resource.enabled(true)
        @current_resource.fstype("auto")
        @current_resource.options(["defaults"])
        @current_resource.dump(0)
        @current_resource.pass(2)
        @fstab = StringIO.new
        allow(::File).to receive(:readlines).and_return([])
        expect(::File).to receive(:open).once.with("/etc/fstab", "w").and_yield(@fstab)
        expect(::File).to receive(:open).once.with("/etc/fstab", "a").and_yield(@fstab)

        @provider.enable_fs
      end
    end

    describe "when disabling the fs" do
      it "should disable if enabled is true" do
        @current_resource.enabled(true)

        other_mount = "/dev/sdy1  /tmp/foo  ext3  defaults  1 2\n"
        this_mount = "/dev/sdz1 /tmp/foo  ext3  defaults  1 2\n"

        @fstab_read = [this_mount, other_mount]
        allow(::File).to receive(:readlines).with("/etc/fstab").and_return(@fstab_read)
        @fstab_write = StringIO.new
        allow(::File).to receive(:open).with("/etc/fstab", "w").and_yield(@fstab_write)

        @provider.disable_fs
        expect(@fstab_write.string).to match(Regexp.escape(other_mount))
        expect(@fstab_write.string).not_to match(Regexp.escape(this_mount))
      end

      it "should disable if enabled is true and ignore commented lines" do
        @current_resource.enabled(true)

        fstab_read = [%q{/dev/sdy1 /tmp/foo  ext3  defaults  1 2},
                      %q{/dev/sdz1 /tmp/foo  ext3  defaults  1 2},
                      %q{#/dev/sdz1 /tmp/foo  ext3  defaults  1 2}]
        fstab_write = StringIO.new

        allow(::File).to receive(:readlines).with("/etc/fstab").and_return(fstab_read)
        allow(::File).to receive(:open).with("/etc/fstab", "w").and_yield(fstab_write)

        @provider.disable_fs
        expect(fstab_write.string).to match(%r{^/dev/sdy1 /tmp/foo  ext3  defaults  1 2$})
        expect(fstab_write.string).to match(%r{^#/dev/sdz1 /tmp/foo  ext3  defaults  1 2$})
        expect(fstab_write.string).not_to match(%r{^/dev/sdz1 /tmp/foo  ext3  defaults  1 2$})
      end

      it "should disable only the last entry if enabled is true" do
        allow(@current_resource).to receive(:enabled).and_return(true)
        fstab_read = ["/dev/sdz1 /tmp/foo  ext3  defaults  1 2\n",
                      "/dev/sdy1 /tmp/foo  ext3  defaults  1 2\n",
                      "/dev/sdz1 /tmp/foo  ext3  defaults  1 2\n",
                      "/dev/sdz1 /tmp/foobar  ext3  defaults  1 2\n"]

        fstab_write = StringIO.new
        allow(::File).to receive(:readlines).with("/etc/fstab").and_return(fstab_read)
        allow(::File).to receive(:open).with("/etc/fstab", "w").and_yield(fstab_write)

        @provider.disable_fs
        expect(fstab_write.string).to eq("/dev/sdz1 /tmp/foo  ext3  defaults  1 2\n" +
          "/dev/sdy1 /tmp/foo  ext3  defaults  1 2\n" +
          "/dev/sdz1 /tmp/foobar  ext3  defaults  1 2\n")
      end

      it "should not disable if enabled is false" do
        allow(@current_resource).to receive(:enabled).and_return(false)

        allow(::File).to receive(:readlines).with("/etc/fstab").and_return([])
        expect(::File).not_to receive(:open).and_yield(@fstab)

        @provider.disable_fs
      end
    end
  end
end<|MERGE_RESOLUTION|>--- conflicted
+++ resolved
@@ -317,7 +317,6 @@
         @provider.mount_fs()
       end
 
-<<<<<<< HEAD
       it "should remount the filesystem if it is mounted and the options have changed" do
         options = "rw,noexec,noauto"
         @new_resource.options(%w{rw exec auto})
@@ -328,11 +327,6 @@
       it "should not mount the filesystem if it is mounted and the options have not changed" do
         @current_resource.stub(:mounted).and_return(true)
         @provider.should_not_receive(:shell_out!)
-=======
-      it "should not mount the filesystem if it is mounted" do
-        allow(@current_resource).to receive(:mounted).and_return(true)
-        expect(@provider).not_to receive(:shell_out!)
->>>>>>> 370422ae
         @provider.mount_fs()
       end
 
