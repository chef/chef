#
# Authors:: Richard Manyanza (liseki@nyikacraftsmen.com)
# Copyright:: Copyright 2014-2016, Richard Manyanza
# License:: Apache License, Version 2.0
#
# Licensed under the Apache License, Version 2.0 (the "License");
# you may not use this file except in compliance with the License.
# You may obtain a copy of the License at
#
#     http://www.apache.org/licenses/LICENSE-2.0
#
# Unless required by applicable law or agreed to in writing, software
# distributed under the License is distributed on an "AS IS" BASIS,
# WITHOUT WARRANTIES OR CONDITIONS OF ANY KIND, either express or implied.
# See the License for the specific language governing permissions and
# limitations under the License.
#

require "spec_helper"
require "ostruct"

describe Chef::Provider::Package::Freebsd::Port do
  before(:each) do
    @node = Chef::Node.new
    @events = Chef::EventDispatch::Dispatcher.new
    @run_context = Chef::RunContext.new(@node, {}, @events)

    @new_resource = Chef::Resource::Package.new("zsh")
    @provider = Chef::Provider::Package::Freebsd::Pkgng.new(@new_resource, @run_context)
  end

  describe "initialization" do
    it "should create a current resource with the name of the new resource" do
      expect(@provider.current_resource.is_a?(Chef::Resource::Package)).to be_truthy
      expect(@provider.current_resource.name).to eq("zsh")
    end
  end

  describe "loading current resource" do
    before(:each) do
      allow(@provider).to receive(:current_installed_version)
      allow(@provider).to receive(:candidate_version)
    end

    it "should set the package name" do
      @provider.load_current_resource
      expect(@provider.current_resource.package_name).to eq("zsh")
    end

    it "should set the current version" do
      expect(@provider).to receive(:current_installed_version).and_return("5.0.2")
      @provider.load_current_resource
      expect(@provider.current_resource.version).to eq("5.0.2")
    end

    it "should set the candidate version" do
      expect(@provider).to receive(:candidate_version).and_return("5.0.5")
      @provider.load_current_resource
      expect(@provider.instance_variable_get(:"@candidate_version")).to eq("5.0.5")
    end
  end

  describe "determining current installed version" do
    before(:each) do
      @pkg_info = OpenStruct.new(stdout: "zsh-3.1.7\nVersion             : 3.1.7\n")
    end

    it "should query pkg database" do
<<<<<<< HEAD
      expect(@provider).to receive(:shell_out!).with('pkg info "zsh"', env: nil, returns: [0, 1], timeout: 900).and_return(@pkg_info)
=======
      expect(@provider).to receive(:shell_out_compacted!).with("pkg", "info", "zsh", env: nil, returns: [0, 70], timeout: 900).and_return(@pkg_info)
>>>>>>> f2a9569d
      expect(@provider.current_installed_version).to eq("3.1.7")
    end
  end

  describe "determining candidate version" do
    it "should query repository" do
      pkg_query = OpenStruct.new(stdout: "5.0.5\n", exitstatus: 0)
      expect(@provider).to receive(:shell_out_compacted!).with("pkg", "rquery", "%v", "zsh", env: nil, timeout: 900).and_return(pkg_query)
      expect(@provider.candidate_version).to eq("5.0.5")
    end

    it "should query specified repository when given option" do
      @provider.new_resource.options("-r LocalMirror") # This requires LocalMirror repo configuration.
      pkg_query = OpenStruct.new(stdout: "5.0.3\n", exitstatus: 0)
      expect(@provider).to receive(:shell_out_compacted!).with("pkg", "rquery", "-r", "LocalMirror", "%v", "zsh", env: nil, timeout: 900).and_return(pkg_query)
      expect(@provider.candidate_version).to eq("5.0.3")
    end

    it "should return candidate version from file when given a file" do
      @provider.new_resource.source("/nas/pkg/repo/zsh-5.0.1.txz")
      expect(@provider.candidate_version).to eq("5.0.1")
    end
  end

  describe "installing a binary package" do
    before(:each) do
      @install_result = OpenStruct.new(status: true)
    end

    it "should handle package source from file" do
      @provider.new_resource.source("/nas/pkg/repo/zsh-5.0.1.txz")
      expect(@provider).to receive(:shell_out_compacted!)
        .with("pkg", "add", "/nas/pkg/repo/zsh-5.0.1.txz", env: { "LC_ALL" => nil }, timeout: 900)
        .and_return(@install_result)
      @provider.install_package("zsh", "5.0.1")
    end

    it "should handle package source over ftp or http" do
      @provider.new_resource.source("http://repo.example.com/zsh-5.0.1.txz")
      expect(@provider).to receive(:shell_out_compacted!)
        .with("pkg", "add", "http://repo.example.com/zsh-5.0.1.txz", env: { "LC_ALL" => nil }, timeout: 900)
        .and_return(@install_result)
      @provider.install_package("zsh", "5.0.1")
    end

    it "should handle a package name" do
      expect(@provider).to receive(:shell_out_compacted!)
        .with("pkg", "install", "-y", "zsh", env: { "LC_ALL" => nil }, timeout: 900).and_return(@install_result)
      @provider.install_package("zsh", "5.0.1")
    end

    it "should handle a package name with a specified repo" do
      @provider.new_resource.options("-r LocalMirror") # This requires LocalMirror repo configuration.
      expect(@provider).to receive(:shell_out_compacted!)
        .with("pkg", "install", "-y", "-r", "LocalMirror", "zsh", env: { "LC_ALL" => nil }, timeout: 900).and_return(@install_result)
      @provider.install_package("zsh", "5.0.1")
    end
  end

  describe "removing a binary package" do
    before(:each) do
      @install_result = OpenStruct.new(status: true)
    end

    it "should call pkg delete" do
      expect(@provider).to receive(:shell_out_compacted!)
        .with("pkg", "delete", "-y", "zsh-5.0.1", env: nil, timeout: 900).and_return(@install_result)
      @provider.remove_package("zsh", "5.0.1")
    end

    it "should not include repo option in pkg delete" do
      @provider.new_resource.options("-r LocalMirror") # This requires LocalMirror repo configuration.
      expect(@provider).to receive(:shell_out_compacted!)
        .with("pkg", "delete", "-y", "zsh-5.0.1", env: nil, timeout: 900).and_return(@install_result)
      @provider.remove_package("zsh", "5.0.1")
    end
  end
end<|MERGE_RESOLUTION|>--- conflicted
+++ resolved
@@ -66,11 +66,7 @@
     end
 
     it "should query pkg database" do
-<<<<<<< HEAD
-      expect(@provider).to receive(:shell_out!).with('pkg info "zsh"', env: nil, returns: [0, 1], timeout: 900).and_return(@pkg_info)
-=======
-      expect(@provider).to receive(:shell_out_compacted!).with("pkg", "info", "zsh", env: nil, returns: [0, 70], timeout: 900).and_return(@pkg_info)
->>>>>>> f2a9569d
+      expect(@provider).to receive(:shell_out_compacted!).with("pkg", "info", "zsh", env: nil, returns: [0, 1, 70], timeout: 900).and_return(@pkg_info)
       expect(@provider.current_installed_version).to eq("3.1.7")
     end
   end
