--- conflicted
+++ resolved
@@ -177,7 +177,6 @@
       attribute_file["specificity"].should == "default"
 
       manifest["files"].should have(3).cookbook_file
-<<<<<<< HEAD
 
       cookbook_file = manifest["files"].first
       cookbook_file["name"].should == "giant_blob.tgz"
@@ -190,8 +189,6 @@
       cookbook_file["path"].should == "files/default/giant_blob.tgz"
       cookbook_file["checksum"].should match(MD5)
       cookbook_file["specificity"].should == "default"
-=======
->>>>>>> 19f53139
 
       cookbook_file = manifest["files"].first
       cookbook_file["name"].should == "host-specific-file.tgz"
@@ -244,7 +241,6 @@
       readme["specificity"].should == "default"
     end
 
-<<<<<<< HEAD
     it "determines whether a template is available for a given node" do
       @cookbook_version.should have_template_for_node(@node, "configuration.erb")
       @cookbook_version.should_not have_template_for_node(@node, "missing.erb")
@@ -253,7 +249,8 @@
     it "determines whether a cookbook_file is available for a given node" do
       @cookbook_version.should have_cookbook_file_for_node(@node, "giant_blob.tgz")
       @cookbook_version.should_not have_cookbook_file_for_node(@node, "missing.txt")
-=======
+    end
+
     describe "loads an existing cookbook_file with " do
       it "default specificity" do
         node = Chef::Node.new.tap do |n|
@@ -287,7 +284,6 @@
         end
         @cookbook_version.preferred_manifest_record(node, :files, "node-specific-file.tgz")["specificity"].should == "host-sample.node"
       end
->>>>>>> 19f53139
     end
 
     describe "raises an error when attempting to load a missing cookbook_file and" do
