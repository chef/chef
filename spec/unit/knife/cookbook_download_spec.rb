--- conflicted
+++ resolved
@@ -36,11 +36,8 @@
     it 'should exit with a fatal error when there is no cookbook on the server' do
       @knife.name_args = ['foobar', nil]
       @knife.should_receive(:determine_version).and_return(nil)
-<<<<<<< HEAD
       @knife.ui.should_receive(:fatal).with('No such cookbook found')
-=======
       @knife.ui.should_receive(:fatal).with(/versions found for cookbook/)
->>>>>>> 550f4b66
       lambda { @knife.run }.should raise_error(SystemExit)
     end
 
