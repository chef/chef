--- conflicted
+++ resolved
@@ -1,13 +1,6 @@
 require 'fcntl'
 require 'chef/mixin/shell_out'
 
-<<<<<<< HEAD
-
-class ShellHelpers
-  extend Chef::Mixin::ShellOut
-end
-=======
->>>>>>> b69b4efc
 
 class ShellHelpers
   extend Chef::Mixin::ShellOut
