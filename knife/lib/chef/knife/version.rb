--- conflicted
+++ resolved
@@ -17,11 +17,7 @@
 class Chef
   class Knife
     KNIFE_ROOT = File.expand_path("../..", __dir__)
-<<<<<<< HEAD
-    VERSION = "17.10.35".freeze
-=======
     VERSION = "17.10.36".freeze
->>>>>>> c398df9f
   end
 end
 
