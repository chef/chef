# Copyright:: Copyright (c) Chef Software Inc.
# License:: Apache License, Version 2.0
#
# Licensed under the Apache License, Version 2.0 (the "License");
# you may not use this file except in compliance with the License.
# You may obtain a copy of the License at
#
#     http://www.apache.org/licenses/LICENSE-2.0
#
# Unless required by applicable law or agreed to in writing, software
# distributed under the License is distributed on an "AS IS" BASIS,
# WITHOUT WARRANTIES OR CONDITIONS OF ANY KIND, either express or implied.
# See the License for the specific language governing permissions and
# limitations under the License.
#

class Chef
  class Knife
    KNIFE_ROOT = File.expand_path("../..", __dir__)
<<<<<<< HEAD
    VERSION = "17.0.233".freeze
=======
    VERSION = "17.0.234".freeze
>>>>>>> 0a7489e3
  end
end

<|MERGE_RESOLUTION|>--- conflicted
+++ resolved
@@ -17,11 +17,7 @@
 class Chef
   class Knife
     KNIFE_ROOT = File.expand_path("../..", __dir__)
-<<<<<<< HEAD
-    VERSION = "17.0.233".freeze
-=======
     VERSION = "17.0.234".freeze
->>>>>>> 0a7489e3
   end
 end
 
