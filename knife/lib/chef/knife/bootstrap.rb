#
# Author:: Adam Jacob (<adam@chef.io>)
# Copyright:: Copyright (c) Chef Software Inc.
# License:: Apache License, Version 2.0
#
# Licensed under the Apache License, Version 2.0 (the "License");
# you may not use this file except in compliance with the License.
# You may obtain a copy of the License at
#
#     http://www.apache.org/licenses/LICENSE-2.0
#
# Unless required by applicable law or agreed to in writing, software
# distributed under the License is distributed on an "AS IS" BASIS,
# WITHOUT WARRANTIES OR CONDITIONS OF ANY KIND, either express or implied.
# See the License for the specific language governing permissions and
# limitations under the License.
#

require_relative "../knife"
require_relative "data_bag_secret_options"
require "chef-utils/dist" unless defined?(ChefUtils::Dist)
require "license_acceptance/cli_flags/mixlib_cli"
require "chef/json_compat" unless defined?(Chef::JSONCompat) # can't be lazy loaded since it's used in options
require "chef/utils/licensing_config"
require "chef/utils/licensing_handler"

module LicenseAcceptance
  autoload :Acceptor, "license_acceptance/acceptor"
end

class Chef
  class Knife
    class Bootstrap < Knife
      include DataBagSecretOptions
      include LicenseAcceptance::CLIFlags::MixlibCLI

      SUPPORTED_CONNECTION_PROTOCOLS ||= %w{ssh winrm}.freeze
      WINRM_AUTH_PROTOCOL_LIST ||= %w{plaintext kerberos ssl negotiate}.freeze

      # Common connectivity options
      option :connection_user,
        short: "-U USERNAME",
        long: "--connection-user USERNAME",
        description: "Authenticate to the target host with this user account."

      option :connection_password,
        short: "-P PASSWORD",
        long: "--connection-password PASSWORD",
        description: "Authenticate to the target host with this password."

      option :connection_port,
        short: "-p PORT",
        long: "--connection-port PORT",
        description: "The port on the target node to connect to."

      option :connection_protocol,
        short: "-o PROTOCOL",
        long: "--connection-protocol PROTOCOL",
        description: "The protocol to use to connect to the target node.",
        in: SUPPORTED_CONNECTION_PROTOCOLS

      option :max_wait,
        short: "-W SECONDS",
        long: "--max-wait SECONDS",
        description: "The maximum time to wait for the initial connection to be established."

      option :session_timeout,
        long: "--session-timeout SECONDS",
        description: "The number of seconds to wait for each connection operation to be acknowledged while running bootstrap.",
        default: 60

      # WinRM Authentication
      option :winrm_ssl_peer_fingerprint,
        long: "--winrm-ssl-peer-fingerprint FINGERPRINT",
        description: "SSL certificate fingerprint expected from the target."

      option :ca_trust_file,
        short: "-f CA_TRUST_PATH",
        long: "--ca-trust-file CA_TRUST_PATH",
        description: "The Certificate Authority (CA) trust file used for SSL transport."

      option :winrm_no_verify_cert,
        long: "--winrm-no-verify-cert",
        description: "Do not verify the SSL certificate of the target node for WinRM.",
        boolean: true

      option :winrm_ssl,
        long: "--winrm-ssl",
        description: "Use SSL in the WinRM connection."

      option :winrm_auth_method,
        short: "-w AUTH-METHOD",
        long: "--winrm-auth-method AUTH-METHOD",
        description: "The WinRM authentication method to use.",
        in: WINRM_AUTH_PROTOCOL_LIST

      option :winrm_basic_auth_only,
        long: "--winrm-basic-auth-only",
        description: "For WinRM basic authentication when using the 'ssl' auth method.",
        boolean: true

      # This option was provided in knife bootstrap windows winrm,
      # but it is ignored  in knife-windows/WinrmSession, and so remains unimplemented here.
      # option :kerberos_keytab_file,
      #   :short => "-T KEYTAB_FILE",
      #   :long => "--keytab-file KEYTAB_FILE",
      #   :description => "The Kerberos keytab file used for authentication"

      option :kerberos_realm,
        short: "-R KERBEROS_REALM",
        long: "--kerberos-realm KERBEROS_REALM",
        description: "The Kerberos realm used for authentication."

      option :kerberos_service,
        short: "-S KERBEROS_SERVICE",
        long: "--kerberos-service KERBEROS_SERVICE",
        description: "The Kerberos service used for authentication."

      ## SSH Authentication
      option :ssh_gateway,
        short: "-G GATEWAY",
        long: "--ssh-gateway GATEWAY",
        description: "The SSH gateway."

      option :ssh_gateway_identity,
        long: "--ssh-gateway-identity SSH_GATEWAY_IDENTITY",
        description: "The SSH identity file used for gateway authentication."

      option :ssh_forward_agent,
        short: "-A",
        long: "--ssh-forward-agent",
        description: "Enable SSH agent forwarding.",
        boolean: true

      option :ssh_identity_file,
        short: "-i IDENTITY_FILE",
        long: "--ssh-identity-file IDENTITY_FILE",
        description: "The SSH identity file used for authentication."

      option :ssh_verify_host_key,
        long: "--ssh-verify-host-key VALUE",
        description: "Verify host key. Default is 'always'.",
        in: %w{always accept_new accept_new_or_local_tunnel never},
        default: "always"

      #
      # bootstrap options
      #

      # client.rb content via chef-full/bootstrap_context
      option :bootstrap_version,
        long: "--bootstrap-version VERSION",
        description: "The version of #{ChefUtils::Dist::Infra::PRODUCT} to install."

      option :channel,
        long: "--channel CHANNEL",
        description: "Install from the given channel. Default is 'stable'.",
        default: "stable",
        in: %w{stable current unstable}

      # client.rb content via chef-full/bootstrap_context
      option :bootstrap_proxy,
        long: "--bootstrap-proxy PROXY_URL",
        description: "The proxy server for the node being bootstrapped."

      # client.rb content via bootstrap_context
      option :bootstrap_proxy_user,
        long: "--bootstrap-proxy-user PROXY_USER",
        description: "The proxy authentication username for the node being bootstrapped."

      # client.rb content via bootstrap_context
      option :bootstrap_proxy_pass,
        long: "--bootstrap-proxy-pass PROXY_PASS",
        description: "The proxy authentication password for the node being bootstrapped."

      # client.rb content via bootstrap_context
      option :bootstrap_no_proxy,
        long: "--bootstrap-no-proxy [NO_PROXY_URL|NO_PROXY_IP]",
        description: "Do not proxy locations for the node being bootstrapped"

      # client.rb content via bootstrap_context
      option :bootstrap_template,
        short: "-t TEMPLATE",
        long: "--bootstrap-template TEMPLATE",
        description: "Bootstrap #{ChefUtils::Dist::Infra::PRODUCT} using a built-in or custom template. Set to the full path of an erb template or use one of the built-in templates."

      # client.rb content via bootstrap_context
      option :node_ssl_verify_mode,
        long: "--node-ssl-verify-mode [peer|none]",
        description: "Whether or not to verify the SSL cert for all HTTPS requests.",
        proc: Proc.new { |v|
          valid_values = %w{none peer}
          unless valid_values.include?(v)
            raise "Invalid value '#{v}' for --node-ssl-verify-mode. Valid values are: #{valid_values.join(", ")}"
          end

          v
        }

      # bootstrap_context - client.rb
      option :node_verify_api_cert,
        long: "--[no-]node-verify-api-cert",
        description: "Verify the SSL cert for HTTPS requests to the #{ChefUtils::Dist::Server::PRODUCT} API.",
        boolean: true

      # runtime - sudo settings (train handles sudo)
      option :use_sudo,
        long: "--sudo",
        description: "Execute the bootstrap via sudo.",
        boolean: true

      # runtime - sudo settings (train handles sudo)
      option :preserve_home,
        long: "--sudo-preserve-home",
        description: "Preserve non-root user HOME environment variable with sudo.",
        boolean: true

      # runtime - sudo settings (train handles sudo)
      option :use_sudo_password,
        long: "--use-sudo-password",
        description: "Execute the bootstrap via sudo with password.",
        boolean: false

      # runtime - su user
      option :su_user,
        long: "--su-user NAME",
        description: "The su - USER name to perform bootstrap command using a non-root user."

      # runtime - su user password
      option :su_password,
        long: "--su-password PASSWORD",
        description: "The su USER password for authentication."

      # runtime - client_builder
      option :chef_node_name,
        short: "-N NAME",
        long: "--node-name NAME",
        description: "The node name for your new node."

      # runtime - client_builder - set runlist when creating node
      option :run_list,
        short: "-r RUN_LIST",
        long: "--run-list RUN_LIST",
        description: "Comma separated list of roles/recipes to apply.",
        proc: lambda { |o| o.split(/[\s,]+/) },
        default: []

      # runtime - client_builder - set policy name when creating node
      option :policy_name,
        long: "--policy-name POLICY_NAME",
        description: "Policyfile name to use (--policy-group must also be given).",
        default: nil

      # runtime - client_builder - set policy group when creating node
      option :policy_group,
        long: "--policy-group POLICY_GROUP",
        description: "Policy group name to use (--policy-name must also be given).",
        default: nil

      # runtime - client_builder -  node tags
      option :tags,
        long: "--tags TAGS",
        description: "Comma separated list of tags to apply to the node.",
        proc: lambda { |o| o.split(/[\s,]+/) },
        default: []

      # bootstrap template
      option :first_boot_attributes,
        short: "-j JSON_ATTRIBS",
        long: "--json-attributes",
        description: "A JSON string to be added to the first run of #{ChefUtils::Dist::Infra::CLIENT}.",
        proc: lambda { |o| Chef::JSONCompat.parse(o) },
        default: nil

      # bootstrap template
      option :first_boot_attributes_from_file,
        long: "--json-attribute-file FILE",
        description: "A JSON file to be used to the first run of #{ChefUtils::Dist::Infra::CLIENT}.",
        proc: lambda { |o| Chef::JSONCompat.parse(File.read(o)) },
        default: nil

      # bootstrap template
      # Create ohai hints in /etc/chef/ohai/hints, fname=hintname, content=value
      option :hints,
        long: "--hint HINT_NAME[=HINT_FILE]",
        description: "Specify an Ohai hint to be set on the bootstrap target. Use multiple --hint options to specify multiple hints.",
        proc: Proc.new { |hint, accumulator|
          accumulator ||= {}
          name, path = hint.split("=", 2)
          accumulator[name] = path ? Chef::JSONCompat.parse(::File.read(path)) : {}
          accumulator
        }

      # bootstrap override: url of a an installer shell script to use in place of omnitruck
      # Note that the bootstrap template _only_ references this out of Chef::Config, and not from
      # the provided options to knife bootstrap, so we set the Chef::Config option here.
      option :bootstrap_url,
        long: "--bootstrap-url URL",
        description: "URL to a custom installation script."

      option :bootstrap_product,
        long: "--bootstrap-product PRODUCT",
        description: "Product to install.",
        default: "chef"

      option :msi_url, # Windows target only
        short: "-m URL",
        long: "--msi-url URL",
        description: "Location of the #{ChefUtils::Dist::Infra::PRODUCT} MSI. The default templates will prefer to download from this location. The MSI will be downloaded from #{ChefUtils::Dist::Org::WEBSITE} if not provided (Windows).",
        default: ""

      # bootstrap override: Do this instead of our own setup.sh from omnitruck. Causes bootstrap_url to be ignored.
      option :bootstrap_install_command,
        long: "--bootstrap-install-command COMMANDS",
        description: "Custom command to install #{ChefUtils::Dist::Infra::PRODUCT}."

      # bootstrap template: Run this command first in the bootstrap script
      option :bootstrap_preinstall_command,
        long: "--bootstrap-preinstall-command COMMANDS",
        description: "Custom commands to run before installing #{ChefUtils::Dist::Infra::PRODUCT}."

      # bootstrap template
      option :bootstrap_wget_options,
        long: "--bootstrap-wget-options OPTIONS",
        description: "Add options to wget when installing #{ChefUtils::Dist::Infra::PRODUCT}."

      # bootstrap template
      option :bootstrap_curl_options,
        long: "--bootstrap-curl-options OPTIONS",
        description: "Add options to curl when install #{ChefUtils::Dist::Infra::PRODUCT}."

      # chef_vault_handler
      option :bootstrap_vault_file,
        long: "--bootstrap-vault-file VAULT_FILE",
        description: "A JSON file with a list of vault(s) and item(s) to be updated."

      # chef_vault_handler
      option :bootstrap_vault_json,
        long: "--bootstrap-vault-json VAULT_JSON",
        description: "A JSON string with the vault(s) and item(s) to be updated."

      # chef_vault_handler
      option :bootstrap_vault_item,
        long: "--bootstrap-vault-item VAULT_ITEM",
        description: 'A single vault and item to update as "vault:item".',
        proc: Proc.new { |i, accumulator|
          (vault, item) = i.split(":")
          accumulator ||= {}
          accumulator[vault] ||= []
          accumulator[vault].push(item)
          accumulator
        }

      option :disable_license_activation,
         long: "--disable-license-activation",
         description: "By default knife copies the local license key to the node and activates it. This options can be used to disable that.",
         boolean: true

      # Deprecated options. These must be declared after
      # regular options because they refer to the replacement
      # option definitions implicitly.
      deprecated_option :auth_timeout,
        replacement: :max_wait,
        long: "--max-wait SECONDS"

      deprecated_option :forward_agent,
        replacement: :ssh_forward_agent,
        boolean: true, long: "--forward-agent"

      deprecated_option :host_key_verify,
        replacement: :ssh_verify_host_key,
        boolean: true, long: "--[no-]host-key-verify",
        value_mapper: Proc.new { |verify| verify ? "always" : "never" }

      deprecated_option :prerelease,
        replacement: :channel,
        long: "--prerelease",
        boolean: true, value_mapper: Proc.new { "current" }

      deprecated_option :ssh_user,
        replacement: :connection_user,
        long: "--ssh-user USERNAME"

      deprecated_option :ssh_password,
        replacement: :connection_password,
        long: "--ssh-password PASSWORD"

      deprecated_option :ssh_port,
        replacement: :connection_port,
        long: "--ssh-port PASSWORD"

      deprecated_option :ssl_peer_fingerprint,
        replacement: :winrm_ssl_peer_fingerprint,
        long: "--ssl-peer-fingerprint FINGERPRINT"

      deprecated_option :winrm_user,
        replacement: :connection_user,
        long: "--winrm-user USERNAME", short: "-x USERNAME"

      deprecated_option :winrm_password,
        replacement: :connection_password,
        long: "--winrm-password PASSWORD"

      deprecated_option :winrm_port,
        replacement: :connection_port,
        long: "--winrm-port PORT"

      deprecated_option :winrm_authentication_protocol,
        replacement: :winrm_auth_method,
        long: "--winrm-authentication-protocol PROTOCOL"

      deprecated_option :winrm_session_timeout,
        replacement: :session_timeout,
        long: "--winrm-session-timeout MINUTES"

      deprecated_option :winrm_ssl_verify_mode,
        replacement: :winrm_no_verify_cert,
        long: "--winrm-ssl-verify-mode MODE"

      deprecated_option :winrm_transport, replacement: :winrm_ssl,
        long: "--winrm-transport TRANSPORT",
        value_mapper: Proc.new { |value| value == "ssl" }

      attr_reader :connection

      deps do
        require "chef-config/path_helper" unless defined?(ChefConfig::PathHelper)
        require_relative "bootstrap/chef_vault_handler"
        require_relative "bootstrap/client_builder"
        require_relative "bootstrap/train_connector"
      end

      banner "knife bootstrap [PROTOCOL://][USER@]FQDN (options)"

      def client_builder
        @client_builder ||= Chef::Knife::Bootstrap::ClientBuilder.new(
          chef_config: Chef::Config,
          config: config,
          ui: ui
        )
      end

      def chef_vault_handler
        @chef_vault_handler ||= Chef::Knife::Bootstrap::ChefVaultHandler.new(
          config: config,
          ui: ui
        )
      end

      # Determine if we need to accept the Chef Infra license locally in order to successfully bootstrap
      # the remote node. Remote 'chef-client' run will fail if it is >= 15 and the license is not accepted locally.
      def check_eula_license
        Chef::Log.debug("Checking if we need to accept Chef license to bootstrap node")
        version = config[:bootstrap_version] || Chef::VERSION.split(".").first
        acceptor = LicenseAcceptance::Acceptor.new(logger: Chef::Log, provided: Chef::Config[:chef_license])
        if acceptor.license_required?("chef", version)
          Chef::Log.debug("License acceptance required for chef version: #{version}")
          license_id = acceptor.id_from_mixlib("chef")
          acceptor.check_and_persist(license_id, version)
          Chef::Config[:chef_license] ||= acceptor.acceptance_value
        end
      end

      # The default bootstrap template to use to bootstrap a server.
      # This is a public API hook which knife plugins use or inherit and override.
      #
      # @return [String] Default bootstrap template
      def default_bootstrap_template
        if connection.windows?
          "windows-chef-client-msi"
        else
          "chef-full"
        end
      end

      def host_descriptor
        Array(@name_args).first
      end

      # The server_name is the DNS or IP we are going to connect to, it is not necessarily
      # the node name, the fqdn, or the hostname of the server.  This is a public API hook
      # which knife plugins use or inherit and override.
      #
      # @return [String] The DNS or IP that bootstrap will connect to
      def server_name
        if host_descriptor
          @server_name ||= host_descriptor.split("@").reverse[0]
        end
      end

      # @return [String] The CLI specific bootstrap template or the default
      def bootstrap_template
        # Allow passing a bootstrap template or use the default
        config[:bootstrap_template] || default_bootstrap_template
      end

      def find_template
        template = bootstrap_template

        # Use the template directly if it's a path to an actual file
        if File.exist?(template)
          Chef::Log.trace("Using the specified bootstrap template: #{File.dirname(template)}")
          return template
        end

        # Otherwise search the template directories until we find the right one
        bootstrap_files = []
        bootstrap_files << File.join(__dir__, "bootstrap/templates", "#{template}.erb")
        bootstrap_files << File.join(Knife.chef_config_dir, "bootstrap", "#{template}.erb") if Chef::Knife.chef_config_dir
        ChefConfig::PathHelper.home(".chef", "bootstrap", "#{template}.erb") { |p| bootstrap_files << p }
        bootstrap_files << Gem.find_files(File.join("chef", "knife", "bootstrap", "#{template}.erb"))
        bootstrap_files.flatten!

        template_file = Array(bootstrap_files).find do |bootstrap_template|
          Chef::Log.trace("Looking for bootstrap template in #{File.dirname(bootstrap_template)}")
          File.exist?(bootstrap_template)
        end

        unless template_file
          ui.info("Can not find bootstrap definition for #{template}")
          raise Errno::ENOENT
        end

        Chef::Log.trace("Found bootstrap template: #{template_file}")

        template_file
      end

      def secret
        @secret ||= encryption_secret_provided_ignore_encrypt_flag? ? read_secret : nil
      end

      # Establish bootstrap context for template rendering.
      # Requires connection to be a live connection in order to determine
      # the correct platform.
      def bootstrap_context
        @bootstrap_context ||=
          if connection.windows?
            require_relative "core/windows_bootstrap_context"
            Knife::Core::WindowsBootstrapContext.new(config, config[:run_list], Chef::Config, secret)
          else
            require_relative "core/bootstrap_context"
            Knife::Core::BootstrapContext.new(config, config[:run_list], Chef::Config, secret)
          end
      end

      def first_boot_attributes
        @config[:first_boot_attributes] || @config[:first_boot_attributes_from_file] || {}
      end

      def render_template
        require "erubis" unless defined?(Erubis)
        @config[:first_boot_attributes] = first_boot_attributes
        template_file = find_template
        template = IO.read(template_file).chomp
        Erubis::Eruby.new(template).evaluate(bootstrap_context)
      end

      def run
        check_eula_license if ChefUtils::Dist::Org::ENFORCE_LICENSE
        fetch_license

        plugin_setup!
        validate_name_args!
        validate_protocol!
        validate_first_boot_attributes!
        validate_winrm_transport_opts!
        validate_policy_options!
        plugin_validate_options!

        winrm_warn_no_ssl_verification
        warn_on_short_session_timeout

        plugin_create_instance!
        $stdout.sync = true
        connect!
        register_client

        content = render_template
        bootstrap_path = upload_bootstrap(content)
        perform_bootstrap(bootstrap_path)
        plugin_finalize
        warn_license_usage
      ensure
        connection.del_file!(bootstrap_path) if connection && bootstrap_path
      end

      def register_client
        # chef-vault integration must use the new client-side hawtness, otherwise to use the
        # new client-side hawtness, just delete your validation key.
        if chef_vault_handler.doing_chef_vault? ||
            (Chef::Config[:validation_key] &&
             !File.exist?(File.expand_path(Chef::Config[:validation_key])))

          unless config[:chef_node_name]
            ui.error("You must pass a node name with -N when bootstrapping with user credentials")
            exit 1
          end
          client_builder.run
          chef_vault_handler.run(client_builder.client)

          bootstrap_context.client_pem = client_builder.client_path
        else
          ui.warn "Performing legacy client registration with the validation key at #{Chef::Config[:validation_key]}..."
          ui.warn "Remove the key file or remove the 'validation_key' configuration option from your config.rb (knife.rb) to use more secure user credentials for client registration."
        end
      end

      def perform_bootstrap(remote_bootstrap_script_path)
        ui.info("Bootstrapping #{ui.color(server_name, :bold)}")
        cmd = bootstrap_command(remote_bootstrap_script_path)
        bootstrap_run_command(cmd)
      end

      # Actual bootstrap command to be run on the node.
      # Handles recursive calls if su USER failed to authenticate.
      def bootstrap_run_command(cmd)
        r = connection.run_command(cmd) do |data, channel|
          ui.msg("#{ui.color(" [#{connection.hostname}]", :cyan)} #{data}")
          channel.send_data("#{config[:su_password] || config[:connection_password]}\n") if data.match?("Password:")
        end

        if r.exit_status != 0
          ui.error("The following error occurred on #{server_name}:")
          ui.error("#{r.stdout} #{r.stderr}".strip)
          exit(r.exit_status)
        end
      rescue Train::UserError => e
        limit ||= 0
        if e.reason == :bad_su_user_password && limit < 3
          limit += 1
          ui.warn("Failed to authenticate su - #{config[:su_user]} to #{server_name}")
          config[:su_password] = ui.ask("Enter password for su - #{config[:su_user]}@#{server_name}:", echo: false)
          retry
        else
          raise
        end
      end

      def connect!
        ui.info("Connecting to #{ui.color(server_name, :bold)} using #{connection_protocol}")
        opts ||= connection_opts.dup
        do_connect(opts)
      rescue Train::Error => e
        # We handle these by message text only because train only loads the
        # transports and protocols that it needs - so the exceptions may not be defined,
        # and we don't want to require files internal to train.
        if e.message =~ /fingerprint (\S+) is unknown for "(.+)"/ # Train::Transports::SSHFailed
          fingerprint = $1
          hostname, ip = $2.split(",")
          # TODO: convert the SHA256 base64 value to hex with colons
          # 'ssh' example output:
          # RSA key fingerprint is e5:cb:c0:e2:21:3b:12:52:f8:ce:cb:00:24:e2:0c:92.
          # ECDSA key fingerprint is 5d:67:61:08:a9:d7:01:fd:5e:ae:7e:09:40:ef:c0:3c.
          # will exit 3 on N
          ui.confirm <<~EOM
            The authenticity of host '#{hostname} (#{ip})' can't be established.
            fingerprint is #{fingerprint}.

            Are you sure you want to continue connecting
          EOM
          # FIXME: this should save the key to known_hosts but doesn't appear to be
          config[:ssh_verify_host_key] = :accept_new
          conn_opts = connection_opts(reset: true, sudo_pass: opts[:password])
          opts.merge! conn_opts
          retry
        elsif (ssh? && e.cause && e.cause.class == Net::SSH::AuthenticationFailed) || (ssh? && e.class == Train::ClientError && e.reason == :no_ssh_password_or_key_available)
          if connection.password_auth?
            raise
          else
            ui.warn("Failed to authenticate #{opts[:user]} to #{server_name} - trying password auth")
            password = ui.ask("Enter password for #{opts[:user]}@#{server_name}:", echo: false)
          end

          opts.merge! force_ssh_password_opts(password)
          retry
        else
          raise
        end
      rescue RuntimeError => e
        if winrm? && e.message == "password is a required option"
          if connection.password_auth?
            raise
          else
            ui.warn("Failed to authenticate #{opts[:user]} to #{server_name} - trying password auth")
            password = ui.ask("Enter password for #{opts[:user]}@#{server_name}:", echo: false)
          end

          opts.merge! force_winrm_password_opts(password)
          retry
        else
          raise
        end
      end

      def handle_ssh_error(e); end

      # url values override CLI flags, if you provide both
      # we'll use the one that you gave in the URL.
      def connection_protocol
        return @connection_protocol if @connection_protocol

        from_url = host_descriptor =~ %r{^(.*)://} ? $1 : nil
        from_knife = config[:connection_protocol]
        @connection_protocol = from_url || from_knife || "ssh"
      end

      def do_connect(conn_options)
        @connection = TrainConnector.new(host_descriptor, connection_protocol, conn_options)
        connection.connect!
      rescue Train::UserError => e
        limit ||= 1
        if !conn_options.key?(:pty) && e.reason == :sudo_no_tty
          ui.warn("#{e.message} - trying with pty request")
          conn_options[:pty] = true # ensure we can talk to systems with requiretty set true in sshd config
          retry
        elsif e.reason == :sudo_missing_terminal
          ui.error "Sudo password is required for this operation. Please enter password using -P or --ssh-password option"
        elsif config[:use_sudo_password] && (e.reason == :sudo_password_required || e.reason == :bad_sudo_password) && limit < 3
          ui.warn("Failed to authenticate #{conn_options[:user]} to #{server_name} - #{e.message} \n sudo: #{limit} incorrect password attempt")
          sudo_password = ui.ask("Enter sudo password for #{conn_options[:user]}@#{server_name}:", echo: false)
          limit += 1
          conn_options[:sudo_password] = sudo_password

          retry
        else
          raise
        end
      end

      # Fail if both first_boot_attributes and first_boot_attributes_from_file
      # are set.
      def validate_first_boot_attributes!
        if @config[:first_boot_attributes] && @config[:first_boot_attributes_from_file]
          raise Chef::Exceptions::BootstrapCommandInputError
        end

        true
      end

      # FIXME: someone needs to clean this up properly:  https://github.com/chef/chef/issues/9645
      # This code is deliberately left without an abstraction around deprecating the config options to avoid knife plugins from
      # using those methods (which will need to be deprecated and break them) via inheritance (ruby does not have a true `private`
      # so the lack of any inheritable implementation is because of that).
      #
      def winrm_auth_method
        config.key?(:winrm_auth_method) ? config[:winrm_auth_method] : config.key?(:winrm_authentications_protocol) ? config[:winrm_authentication_protocol] : "negotiate" # rubocop:disable Style/NestedTernaryOperator
      end

      def ssh_verify_host_key
        config.key?(:ssh_verify_host_key) ? config[:ssh_verify_host_key] : config.key?(:host_key_verify) ? config[:host_key_verify] : "always" # rubocop:disable Style/NestedTernaryOperator
      end

      # Fail if using plaintext auth without ssl because
      # this can expose keys in plaintext on the wire.
      # TODO test for this method
      # TODO check that the protocol is valid.
      def validate_winrm_transport_opts!
        return true unless winrm?

        if Chef::Config[:validation_key] && !File.exist?(File.expand_path(Chef::Config[:validation_key]))
          if winrm_auth_method == "plaintext" &&
              config[:winrm_ssl] != true
            ui.error <<~EOM
              Validatorless bootstrap over unsecure winrm channels could expose your
              key to network sniffing.
               Please use a 'winrm_auth_method' other than 'plaintext',
              or enable ssl on #{server_name} then use the ---winrm-ssl flag
              to connect.
            EOM

            exit 1
          end
        end
        true
      end

      # fail if the server_name is nil
      def validate_name_args!
        if server_name.nil?
          ui.error("Must pass an FQDN or ip to bootstrap")
          exit 1
        end
      end

      # Ensure options are valid by checking policyfile values.
      #
      # The method call will cause the program to exit(1) if:
      #   * Only one of --policy-name and --policy-group is specified
      #   * Policyfile options are set and --run-list is set as well
      #
      # @return [TrueClass] If options are valid.
      def validate_policy_options!
        if incomplete_policyfile_options?
          ui.error("--policy-name and --policy-group must be specified together")
          exit 1
        elsif policyfile_and_run_list_given?
          ui.error("Policyfile options and --run-list are exclusive")
          exit 1
        end
      end

      # Ensure a valid protocol is provided for target host connection
      #
      # The method call will cause the program to exit(1) if:
      #   * Conflicting protocols are given via the target URI and the --protocol option
      #   * The protocol is not a supported protocol
      #
      # @return [TrueClass] If options are valid.
      def validate_protocol!
        from_cli = config[:connection_protocol]
        if from_cli && connection_protocol != from_cli
          # Hanging indent to align with the ERROR: prefix
          ui.error <<~EOM
            The URL '#{host_descriptor}' indicates protocol is '#{connection_protocol}'
            while the --protocol flag specifies '#{from_cli}'.  Please include
            only one or the other.
          EOM
          exit 1
        end

        unless SUPPORTED_CONNECTION_PROTOCOLS.include?(connection_protocol)
          ui.error <<~EOM
            Unsupported protocol '#{connection_protocol}'.

            Supported protocols are: #{SUPPORTED_CONNECTION_PROTOCOLS.join(" ")}
          EOM
          exit 1
        end
        true
      end

      # Validate any additional options
      #
      # Plugins that subclass bootstrap, e.g. knife-ec2, can use this method to validate any additional options before any other actions are executed
      #
      # @return [TrueClass] If options are valid or exits
      def plugin_validate_options!
        true
      end

      # Create the server that we will bootstrap, if necessary
      #
      # Plugins that subclass bootstrap, e.g. knife-ec2, can use this method to call out to an API to build an instance of the server we wish to bootstrap
      #
      # @return [TrueClass] If instance successfully created, or exits
      def plugin_create_instance!
        true
      end

      # Perform any setup necessary by the plugin
      #
      # Plugins that subclass bootstrap, e.g. knife-ec2, can use this method to create connection objects
      #
      # @return [TrueClass] If instance successfully created, or exits
      def plugin_setup!; end

      # Perform any teardown or cleanup necessary by the plugin
      #
      # Plugins that subclass bootstrap, e.g. knife-ec2, can use this method to display a message or perform any cleanup
      #
      # @return [void]
      def plugin_finalize; end

      # If session_timeout is too short, it is likely
      # a holdover from "--winrm-session-timeout" which used
      # minutes as its unit, instead of seconds.
      # Warn the human so that they are not surprised.
      #
      def warn_on_short_session_timeout
        if session_timeout && session_timeout <= 15
          ui.warn <<~EOM
            You provided '--session-timeout #{session_timeout}' second(s).
            Did you mean '--session-timeout #{session_timeout * 60}' seconds?
          EOM
        end
      end

      def winrm_warn_no_ssl_verification
        return unless winrm?

        # REVIEWER NOTE
        # The original check from knife plugin did not include winrm_ssl_peer_fingerprint
        # Reference:
        # https://github.com/chef/knife-windows/blob/92d151298142be4a4750c5b54bb264f8d5b81b8a/lib/chef/knife/winrm_knife_base.rb#L271-L273
        # TODO Seems like we should also do a similar warning if ssh_verify_host == false
        if config[:ca_trust_file].nil? &&
            config[:winrm_no_verify_cert] &&
            config[:winrm_ssl_peer_fingerprint].nil?
          ui.warn <<~WARN
            * * * * * * * * * * * * * * * * * * * * * * * * * * * * * * * * * * *
            SSL validation of HTTPS requests for the WinRM transport is disabled.
            HTTPS WinRM connections are still encrypted, but knife is not able
            to detect forged replies or spoofing attacks.

            To work around this issue you can use the flag `--winrm-no-verify-cert`
            or add an entry like this to your knife configuration file:

               # Verify all WinRM HTTPS connections
               knife[:winrm_no_verify_cert] = true

            You can also specify a ca_trust_file via --ca-trust-file,
            or the expected fingerprint of the target host's certificate
            via --winrm-ssl-peer-fingerprint.
          WARN
        end
      end

      # @return a configuration hash suitable for connecting to the remote
      # host via train
      def connection_opts(reset: false, sudo_pass: nil )
        return @connection_opts unless @connection_opts.nil? || reset == true

        @connection_opts = {}
        @connection_opts.merge! base_opts
        @connection_opts.merge! host_verify_opts
        @connection_opts.merge! gateway_opts
        @connection_opts.merge! sudo_opts(sudo_pass)
        @connection_opts.merge! winrm_opts
        @connection_opts.merge! ssh_opts
        @connection_opts.merge! ssh_identity_opts
        @connection_opts
      end

      def winrm?
        connection_protocol == "winrm"
      end

      def ssh?
        connection_protocol == "ssh"
      end

      # Common configuration for all protocols
      def base_opts
        port = config_for_protocol(:port)
        user = config_for_protocol(:user)
        {}.tap do |opts|
          opts[:logger] = Chef::Log
          opts[:password] = config[:connection_password] if config.key?(:connection_password)
          opts[:user] = user if user
          opts[:max_wait_until_ready] = config[:max_wait].to_i unless config[:max_wait].nil?
          # TODO - when would we need to provide rdp_port vs port?  Or are they not mutually exclusive?
          opts[:port] = port if port
        end
      end

      def host_verify_opts
        if winrm?
          { self_signed: config[:winrm_no_verify_cert] === true }
        elsif ssh?
          # Fall back to the old knife config key name for back compat.
          { verify_host_key: ssh_verify_host_key }
        else
          {}
        end
      end

      def ssh_opts
        opts = {}
        return opts if winrm?

        opts[:non_interactive] = true # Prevent password prompts from underlying net/ssh
        opts[:forward_agent] = (config[:ssh_forward_agent] === true)
        opts[:connection_timeout] = session_timeout
        opts
      end

      def ssh_identity_opts
        opts = {}
        return opts if winrm?

        identity_file = config[:ssh_identity_file]
        if identity_file
          opts[:key_files] = [identity_file]
          # We only set keys_only based on the explicit ssh_identity_file;
          # someone may use a gateway key and still expect password auth
          # on the target.  Similarly, someone may have a default key specified
          # in knife config, but have provided a password on the CLI.

          # REVIEW NOTE: this is a new behavior. Originally, ssh_identity_file
          # could only be populated from CLI options, so there was no need to check
          # for this. We will also set keys_only to false only if there are keys
          # and no password.
          # If both are present, train(via net/ssh)  will prefer keys, falling back to password.
          # Reference: https://github.com/chef/chef/blob/main/lib/chef/knife/ssh.rb#L272
          opts[:keys_only] = config.key?(:connection_password) == false
        else
          opts[:key_files] = []
          opts[:keys_only] = false
        end

        gateway_identity_file = config[:ssh_gateway] ? config[:ssh_gateway_identity] : nil
        unless gateway_identity_file.nil?
          opts[:key_files] << gateway_identity_file
        end

        opts
      end

      def gateway_opts
        opts = {}
        if config[:ssh_gateway]
          split = config[:ssh_gateway].split("@", 2)
          if split.length == 1
            gw_host = split[0]
          else
            gw_user = split[0]
            gw_host = split[1]
          end
          gw_host, gw_port = gw_host.split(":", 2)
          # TODO - validate convertible port in config validation?
          gw_port = Integer(gw_port) rescue nil
          opts[:bastion_host] = gw_host
          opts[:bastion_user] = gw_user
          opts[:bastion_port] = gw_port
        end
        opts
      end

      # use_sudo - tells bootstrap to use the sudo command to run bootstrap
      # use_sudo_password - tells bootstrap to use the sudo command to run bootstrap
      #                     and to use the password specified with --password
      # TODO: I'd like to make our sudo options sane:
      # --sudo (bool) - use sudo
      # --sudo-password PASSWORD (default:  :password) - use this password for sudo
      # --sudo-options "opt,opt,opt" to pass into sudo
      # --sudo-command COMMAND sudo command other than sudo
      # REVIEW NOTE: knife bootstrap did not pull sudo values from Chef::Config,
      #              should we change that for consistency?
      def sudo_opts(sudo_pass)
        return {} if winrm?

        opts = { sudo: false }
        if config[:use_sudo]
          opts[:sudo] = true
          if config[:use_sudo_password]
            opts[:sudo_password] = !config[:connection_password].nil? ? config[:connection_password] : sudo_pass
          end
          if config[:preserve_home]
            opts[:sudo_options] = "-H"
          end
        end
        opts
      end

      def winrm_opts
        return {} unless winrm?

        opts = {
          winrm_transport: winrm_auth_method, # winrm gem and train calls auth method 'transport'
          winrm_basic_auth_only: config[:winrm_basic_auth_only] || false,
          ssl: config[:winrm_ssl] === true,
          ssl_peer_fingerprint: config[:winrm_ssl_peer_fingerprint],
        }

        if winrm_auth_method == "kerberos"
          opts[:kerberos_service] = config[:kerberos_service] if config[:kerberos_service]
          opts[:kerberos_realm] = config[:kerberos_realm] if config[:kerberos_service]
        end

        if config[:ca_trust_file]
          opts[:ca_trust_path] = config[:ca_trust_file]
        end

        opts[:operation_timeout] = session_timeout

        opts
      end

      # Config overrides to force password auth.
      def force_ssh_password_opts(password)
        {
          password: password,
          non_interactive: false,
          keys_only: false,
          key_files: [],
          auth_methods: %i{password keyboard_interactive},
        }
      end

      def force_winrm_password_opts(password)
        {
          password: password,
        }
      end

      # This is for deprecating config options. The fallback_key can be used
      # to pull an old knife config option out of the config file when the
      # cli value has been renamed.  This is different from the deprecated
      # cli values, since these are for config options that have no corresponding
      # cli value.
      #
      # DO NOT USE - this whole API is considered deprecated
      #
      # @api deprecated
      #
      def config_value(key, fallback_key = nil, default = nil)
        Chef.deprecated(:knife_bootstrap_apis, "Use of config_value is deprecated.  Knife plugin authors should access the config hash directly, which does correct merging of cli and config options.")
        if config.key?(key)
          # the first key is the primary key so we check the merged hash first
          config[key]
        elsif config.key?(fallback_key)
          # we get the old config option here (the deprecated cli option shouldn't exist)
          config[fallback_key]
        else
          default
        end
      end

      def upload_bootstrap(content)
        script_name = connection.windows? ? "bootstrap.bat" : "bootstrap.sh"
        remote_path = connection.normalize_path(File.join(connection.temp_dir, script_name))
        connection.upload_file_content!(content, remote_path)
        remote_path
      end

      # build the command string for bootstrapping
      # @return String
      def bootstrap_command(remote_path)
        if connection.windows?
          "cmd.exe /C #{remote_path}"
        else
          cmd = "sh #{remote_path}"

          if config[:su_user]
            # su - USER is subject to required an interactive console
            # Otherwise, it will raise: su: must be run from a terminal
            set_transport_options(pty: true)
            cmd = "su - #{config[:su_user]} -c '#{cmd}'"
            cmd = "sudo " << cmd if config[:use_sudo]
          end

          cmd
        end
      end

      private

      # To avoid cluttering the CLI options, some flags (such as port and user)
      # are shared between protocols.  However, there is still a need to allow the operator
      # to specify defaults separately, since they may not be the same values for different
      # protocols.

      # These keys are available in Chef::Config, and are prefixed with the protocol name.
      # For example, :user CLI option will map to :winrm_user and :ssh_user Chef::Config keys,
      # based on the connection protocol in use.

      # @api private
      def config_for_protocol(option)
        if option == :port
          config[:connection_port] || config[knife_key_for_protocol(option)]
        else
          config[:connection_user] || config[knife_key_for_protocol(option)]
        end
      end

      # @api private
      def knife_key_for_protocol(option)
        "#{connection_protocol}_#{option}".to_sym
      end

      # True if policy_name and run_list are both given
      def policyfile_and_run_list_given?
        run_list_given? && policyfile_options_given?
      end

      def run_list_given?
        !config[:run_list].nil? && !config[:run_list].empty?
      end

      def policyfile_options_given?
        !!config[:policy_name]
      end

      # True if one of policy_name or policy_group was given, but not both
      def incomplete_policyfile_options?
        (!!config[:policy_name] ^ config[:policy_group])
      end

      # session_timeout option has a default that may not arrive, particularly if
      # we're being invoked from a plugin that doesn't merge_config.
      def session_timeout
        timeout = config[:session_timeout]
        return options[:session_timeout][:default] if timeout.nil?

        timeout.to_i
      end

      # Train::Transports::SSH::Connection#transport_options
      # Append the options to connection transport_options
      #
      # @param opts [Hash] the opts to be added to connection transport_options.
      # @return [Hash] transport_options if the opts contains any option to be set.
      #
      def set_transport_options(opts)
        return unless opts.is_a?(Hash) || !opts.empty?

        connection&.connection&.transport_options&.merge! opts
      end

      # Fetch the workstation license stored in the system
      def fetch_license
        license = Chef::Utils::LicensingHandler.validate!
<<<<<<< HEAD
        config[:license_url] = license.omnitruck_url
        config[:license_id] = license.license_key
        config[:license_type] = license.license_type
      end
=======
        config[:license_url] = license.install_sh_url
        config[:license_id] = license.license_key
        config[:license_type] = license.license_type
      end

      def warn_license_usage
        return if config[:license_type].present?

        ui.warn(<<~MSG
          +-------------------------------------------------------------------------------------------------------+
          Knife bootstrap now needs a license key to allow uninterrupted download of Infra Client.
          It is easy to add a license by following the command <knife license>.
          If you are a commercial customer, you may get a license from the customer portal else you can generate
          from https://www.chef.io/license-generation-free-trial
          +-------------------------------------------------------------------------------------------------------+
        MSG
               )
      end
>>>>>>> 637dd821
    end
  end
end<|MERGE_RESOLUTION|>--- conflicted
+++ resolved
@@ -1201,31 +1201,10 @@
       # Fetch the workstation license stored in the system
       def fetch_license
         license = Chef::Utils::LicensingHandler.validate!
-<<<<<<< HEAD
-        config[:license_url] = license.omnitruck_url
-        config[:license_id] = license.license_key
-        config[:license_type] = license.license_type
-      end
-=======
         config[:license_url] = license.install_sh_url
         config[:license_id] = license.license_key
         config[:license_type] = license.license_type
       end
-
-      def warn_license_usage
-        return if config[:license_type].present?
-
-        ui.warn(<<~MSG
-          +-------------------------------------------------------------------------------------------------------+
-          Knife bootstrap now needs a license key to allow uninterrupted download of Infra Client.
-          It is easy to add a license by following the command <knife license>.
-          If you are a commercial customer, you may get a license from the customer portal else you can generate
-          from https://www.chef.io/license-generation-free-trial
-          +-------------------------------------------------------------------------------------------------------+
-        MSG
-               )
-      end
->>>>>>> 637dd821
     end
   end
 end