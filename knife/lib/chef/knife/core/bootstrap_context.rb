#
# Author:: Daniel DeLeo (<dan@chef.io>)
# Copyright:: Copyright (c) Chef Software Inc.
# License:: Apache License, Version 2.0
#
# Licensed under the Apache License, Version 2.0 (the "License");
# you may not use this file except in compliance with the License.
# You may obtain a copy of the License at
#
#     http://www.apache.org/licenses/LICENSE-2.0
#
# Unless required by applicable law or agreed to in writing, software
# distributed under the License is distributed on an "AS IS" BASIS,
# WITHOUT WARRANTIES OR CONDITIONS OF ANY KIND, either express or implied.
# See the License for the specific language governing permissions and
# limitations under the License.
#

require "run_list" unless defined?(Chef::RunList)
require "chef-config/path_helper" unless defined?(ChefConfig::PathHelper)
require "pathname" unless defined?(Pathname)
require "chef-utils/dist" unless defined?(ChefUtils::Dist)
require "mixlib/install"

class Chef
  class Knife
    module Core
      # Instances of BootstrapContext are the context objects (i.e., +self+) for
      # bootstrap templates. For backwards compatibility, they +must+ set the
      # following instance variables:
      # * @config   - a hash of knife's config values
      # * @run_list - the run list for the node to bootstrap
      #
      class BootstrapContext

        attr_accessor :client_pem
        attr_accessor :config
        attr_accessor :chef_config

        def initialize(config, run_list, chef_config, secret = nil)
          @config       = config
          @run_list     = run_list
          @chef_config  = chef_config
          @secret       = secret
        end

        def bootstrap_environment
          config[:environment]
        end

        def validation_key
          if chef_config[:validation_key] &&
              File.exist?(File.expand_path(chef_config[:validation_key]))
            IO.read(File.expand_path(chef_config[:validation_key]))
          else
            false
          end
        end

        def client_d
          @client_d ||= client_d_content
        end

        def encrypted_data_bag_secret
          @secret
        end

        # Contains commands and content, see trusted_certs_content
        # @todo Rename to trusted_certs_script
        def trusted_certs
          @trusted_certs ||= trusted_certs_content
        end

        def get_log_location
          if !(chef_config[:config_log_location].class == IO ) && (chef_config[:config_log_location].nil? || chef_config[:config_log_location].to_s.empty?)
            "STDOUT"
          elsif chef_config[:config_log_location].equal?(:win_evt)
            raise "The value :win_evt is not supported for config_log_location on Linux Platforms \n"
          elsif chef_config[:config_log_location].equal?(:syslog)
            ":syslog"
          elsif chef_config[:config_log_location].equal?(STDOUT)
            "STDOUT"
          elsif chef_config[:config_log_location].equal?(STDERR)
            "STDERR"
          elsif chef_config[:config_log_location]
            %Q{"#{chef_config[:config_log_location]}"}
          else
            "STDOUT"
          end
        end

        def config_content
          client_rb = <<~CONFIG
            chef_server_url  "#{chef_config[:chef_server_url]}"
            validation_client_name "#{chef_config[:validation_client_name]}"
          CONFIG

          unless chef_config[:chef_license].nil?
            client_rb << "chef_license \"#{chef_config[:chef_license]}\"\n"
          end

          unless chef_config[:config_log_level].nil? || chef_config[:config_log_level].empty?
            client_rb << %Q{log_level   :#{chef_config[:config_log_level]}\n}
          end

          client_rb << "log_location   #{get_log_location}\n"

          if config[:chef_node_name]
            client_rb << %Q{node_name "#{config[:chef_node_name]}"\n}
          else
            client_rb << "# Using default node name (fqdn)\n"
          end

          # We configure :verify_api_cert only when it's overridden on the CLI
          # or when specified in the knife config.
          if !config[:node_verify_api_cert].nil? || config.key?(:verify_api_cert)
            value = config[:node_verify_api_cert].nil? ? config[:verify_api_cert] : config[:node_verify_api_cert]
            client_rb << %Q{verify_api_cert #{value}\n}
          end

          # We configure :ssl_verify_mode only when it's overridden on the CLI
          # or when specified in the knife config.
          if config[:node_ssl_verify_mode] || config.key?(:ssl_verify_mode)
            value = case config[:node_ssl_verify_mode]
                    when "peer"
                      :verify_peer
                    when "none"
                      :verify_none
                    when nil
                      config[:ssl_verify_mode]
                    else
                      nil
                    end

            if value
              client_rb << %Q{ssl_verify_mode :#{value}\n}
            end
          end

          if config[:ssl_verify_mode]
            client_rb << %Q{ssl_verify_mode :#{config[:ssl_verify_mode]}\n}
          end

          if config[:bootstrap_proxy]
            client_rb << %Q{http_proxy        "#{config[:bootstrap_proxy]}"\n}
            client_rb << %Q{https_proxy       "#{config[:bootstrap_proxy]}"\n}
          end

          if config[:bootstrap_proxy_user]
            client_rb << %Q{http_proxy_user   "#{config[:bootstrap_proxy_user]}"\n}
            client_rb << %Q{https_proxy_user  "#{config[:bootstrap_proxy_user]}"\n}
          end

          if config[:bootstrap_proxy_pass]
            client_rb << %Q{http_proxy_pass   "#{config[:bootstrap_proxy_pass]}"\n}
            client_rb << %Q{https_proxy_pass  "#{config[:bootstrap_proxy_pass]}"\n}
          end

          if config[:bootstrap_no_proxy]
            client_rb << %Q{no_proxy       "#{config[:bootstrap_no_proxy]}"\n}
          end

          if encrypted_data_bag_secret
            client_rb << %Q{encrypted_data_bag_secret "/etc/chef/encrypted_data_bag_secret"\n}
          end

          unless trusted_certs.empty?
            client_rb << %Q{trusted_certs_dir "/etc/chef/trusted_certs"\n}
          end

          if chef_config[:fips]
            client_rb << "fips true\n"
          end

          unless chef_config[:unix_bootstrap_file_cache_path].nil?
            client_rb << "file_cache_path \"#{chef_config[:unix_bootstrap_file_cache_path]}\"\n"
          end

          unless chef_config[:unix_bootstrap_file_backup_path].nil?
            client_rb << "file_backup_path \"#{chef_config[:unix_bootstrap_file_backup_path]}\"\n"
          end

          client_rb
        end

        def start_chef
          # If the user doesn't have a client path configure, let bash use the PATH for what it was designed for
          client_path = chef_config[:chef_client_path] || ChefUtils::Dist::Infra::CLIENT
          s = "#{client_path} -j /etc/chef/first-boot.json"
          if config[:verbosity] && config[:verbosity] >= 3
            s << " -l trace"
          elsif config[:verbosity] && config[:verbosity] >= 2
            s << " -l debug"
          end
          s << " -E #{bootstrap_environment}" unless bootstrap_environment.nil?
          s << " --no-color" unless config[:color]
          s << " --chef-license-key #{config[:license_id]}" unless config[:disable_license_activation]
          s
        end

        #
        # Returns the version of Chef to install (as recognized by the Omnitruck API)
        #
        # @return [String] download version string
        def version_to_install
          return config[:bootstrap_version] if config[:bootstrap_version]

<<<<<<< HEAD
          if config[:channel] == "stable" && config[:license_type] == "commercial"
            Chef::VERSION
=======
          if config[:license_url]
            if config[:channel] == "stable" && config[:license_type] == "commercial"
              Chef::VERSION.split(".").first
            else
              "latest"
            end
          elsif config[:channel] == "stable"
            Chef::VERSION.split(".").first
>>>>>>> 637dd821
          else
            "latest"
          end
        end

        def first_boot
          (config[:first_boot_attributes] = Mash.new(config[:first_boot_attributes]) || Mash.new).tap do |attributes|
            if config[:policy_name] && config[:policy_group]
              attributes[:policy_name] = config[:policy_name]
              attributes[:policy_group] = config[:policy_group]
            else
              attributes[:run_list] = @run_list
            end
            attributes.delete(:run_list) if attributes[:policy_name] && !attributes[:policy_name].empty?
            attributes.merge!(tags: config[:tags]) if config[:tags] && !config[:tags].empty?
          end
        end

<<<<<<< HEAD
        def macos_dir
          Mixlib::Install::Dist::MACOS_VOLUME
        end

        def download_url
          format(config[:license_url], config[:channel]) + \
            "/$project/metadata?v=$version&p=$platform&pv=$platform_version&m=$machine&license_id=#{config[:license_id]}"
=======
        def license_available?
          config[:license_id] && config[:license_type]
>>>>>>> 637dd821
        end

        private

        # Returns a string for copying the trusted certificates on the workstation to the system being bootstrapped
        # This string should contain both the commands necessary to both create the files, as well as their content
        def trusted_certs_content
          content = ""
          if chef_config[:trusted_certs_dir]
            Dir.glob(File.join(ChefConfig::PathHelper.escape_glob_dir(chef_config[:trusted_certs_dir]), "*.{crt,pem}")).each do |cert|
              content << "cat > /etc/chef/trusted_certs/#{File.basename(cert)} <<'EOP'\n" +
                IO.read(File.expand_path(cert)) + "\nEOP\n"
            end
          end
          content
        end

        def client_d_content
          content = ""
          if chef_config[:client_d_dir] && File.exist?(chef_config[:client_d_dir])
            root = Pathname(chef_config[:client_d_dir])
            root.find do |f|
              relative = f.relative_path_from(root)
              if f != root
                file_on_node = "/etc/chef/client.d/#{relative}"
                if f.directory?
                  content << "mkdir #{file_on_node}\n"
                else
                  content << "cat > #{file_on_node} <<'EOP'\n" +
                    f.read.gsub("'", "'\\\\''") + "\nEOP\n"
                end
              end
            end
          end
          content
        end

      end
    end
  end
end<|MERGE_RESOLUTION|>--- conflicted
+++ resolved
@@ -20,7 +20,6 @@
 require "chef-config/path_helper" unless defined?(ChefConfig::PathHelper)
 require "pathname" unless defined?(Pathname)
 require "chef-utils/dist" unless defined?(ChefUtils::Dist)
-require "mixlib/install"
 
 class Chef
   class Knife
@@ -205,10 +204,6 @@
         def version_to_install
           return config[:bootstrap_version] if config[:bootstrap_version]
 
-<<<<<<< HEAD
-          if config[:channel] == "stable" && config[:license_type] == "commercial"
-            Chef::VERSION
-=======
           if config[:license_url]
             if config[:channel] == "stable" && config[:license_type] == "commercial"
               Chef::VERSION.split(".").first
@@ -217,7 +212,6 @@
             end
           elsif config[:channel] == "stable"
             Chef::VERSION.split(".").first
->>>>>>> 637dd821
           else
             "latest"
           end
@@ -234,20 +228,6 @@
             attributes.delete(:run_list) if attributes[:policy_name] && !attributes[:policy_name].empty?
             attributes.merge!(tags: config[:tags]) if config[:tags] && !config[:tags].empty?
           end
-        end
-
-<<<<<<< HEAD
-        def macos_dir
-          Mixlib::Install::Dist::MACOS_VOLUME
-        end
-
-        def download_url
-          format(config[:license_url], config[:channel]) + \
-            "/$project/metadata?v=$version&p=$platform&pv=$platform_version&m=$machine&license_id=#{config[:license_id]}"
-=======
-        def license_available?
-          config[:license_id] && config[:license_type]
->>>>>>> 637dd821
         end
 
         private
