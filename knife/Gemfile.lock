--- conflicted
+++ resolved
@@ -33,13 +33,8 @@
 PATH
   remote: ../chef-bin
   specs:
-<<<<<<< HEAD
     chef-bin (19.1.89)
       chef (= 19.1.89)
-=======
-    chef-bin (19.1.24)
-      chef (= 19.1.90)
->>>>>>> 7d41378a
 
 PATH
   remote: ..
