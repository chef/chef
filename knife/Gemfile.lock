--- conflicted
+++ resolved
@@ -1,13 +1,8 @@
 PATH
   remote: ..
   specs:
-<<<<<<< HEAD
-    chef (18.6.2)
-    chef (18.6.2-x64-mingw-ucrt)
-=======
     chef (18.6.12)
     chef (18.6.12-x64-mingw-ucrt)
->>>>>>> 1dd19774
 
 PLATFORMS
   ruby
