#
# Author:: Sölvi Páll Ásgeirsson (<solvip@gmail.com>)
# Author:: Richard Lavey (richard.lavey@calastone.com)
# Author:: Tim Smith (tsmith@chef.io)
#
# Copyright:: 2014-2017, Sölvi Páll Ásgeirsson.
# Copyright:: Copyright (c) Chef Software Inc.
#
# Licensed under the Apache License, Version 2.0 (the "License");
# you may not use this file except in compliance with the License.
# You may obtain a copy of the License at
#
#     http://www.apache.org/licenses/LICENSE-2.0
#
# Unless required by applicable law or agreed to in writing, software
# distributed under the License is distributed on an "AS IS" BASIS,
# WITHOUT WARRANTIES OR CONDITIONS OF ANY KIND, either express or implied.
# See the License for the specific language governing permissions and
# limitations under the License.
#

require_relative "../resource"
require_relative "../util/path_helper"

class Chef
  class Resource
    class WindowsShare < Chef::Resource
      unified_mode true

      provides :windows_share

      description "Use the **windows_share** resource to create, modify and remove Windows shares."
      introduced "14.7"
      examples <<~DOC
      **Create a share**:

      ```ruby
      windows_share 'foo' do
        action :create
        path 'C:\\foo'
        full_users ['DOMAIN_A\\some_user', 'DOMAIN_B\\some_other_user']
        read_users ['DOMAIN_C\\Domain users']
      end
      ```

      **Delete a share**:

      ```ruby
      windows_share 'foo' do
        action :delete
      end
      ```
      DOC

      # Specifies a name for the SMB share. The name may be composed of any valid file name characters, but must be less than 80 characters long. The names pipe and mailslot are reserved for use by the computer.
      property :share_name, String,
        description: "An optional property to set the share name if it differs from the resource block's name.",
        name_property: true

      # Specifies the path of the location of the folder to share. The path must be fully qualified. Relative paths or paths that contain wildcard characters are not permitted.
      property :path, String,
        description: "The path of the folder to share. Required when creating. If the share already exists on a different path then it is deleted and re-created.",
        coerce: proc { |p| p.tr("/", "\\") || p }

      # Specifies an optional description of the SMB share. A description of the share is displayed by running the Get-SmbShare cmdlet. The description may not contain more than 256 characters.
      property :description, String,
        description: "The description to be applied to the share.",
        default: ""

      # Specifies which accounts are granted full permission to access the share. Use a comma-separated list to specify multiple accounts. An account may not be specified more than once in the FullAccess, ChangeAccess, or ReadAccess parameter lists, but may be specified once in the FullAccess, ChangeAccess, or ReadAccess parameter list and once in the NoAccess parameter list.
      property :full_users, Array,
        description: "The users that should have 'Full control' permissions on the share in domain\\username format.",
        default: [], coerce: proc { |u| add_hostname(u).sort }

      # Specifies which users are granted modify permission to access the share
      property :change_users, Array,
        description: "The users that should have 'modify' permission on the share in domain\\username format.",
        default: [], coerce: proc { |u| add_hostname(u).sort }

      # Specifies which users are granted read permission to access the share. Multiple users can be specified by supplying a comma-separated list.
      property :read_users, Array,
        description: "The users that should have 'read' permission on the share in domain\\username format.",
        default: [], coerce: proc { |u| add_hostname(u).sort }

      # Specifies the lifetime of the new SMB share. A temporary share does not persist beyond the next restart of the computer. By default, new SMB shares are persistent, and non-temporary.
      property :temporary, [TrueClass, FalseClass],
        description: "The lifetime of the new SMB share. A temporary share does not persist beyond the next restart of the computer.",
        default: false

      # Specifies the scope name of the share.
      property :scope_name, String,
        description: "The scope name of the share.",
        default: "*"

      # Specifies the continuous availability time-out for the share.
      property :ca_timeout, Integer,
        description: "The continuous availability time-out for the share.",
        default: 0

      # Indicates that the share is continuously available.
      property :continuously_available, [TrueClass, FalseClass],
        description: "Indicates that the share is continuously available.",
        default: false

      # Specifies the caching mode of the offline files for the SMB share.
      # property :caching_mode, String, equal_to: %w(None Manual Documents Programs BranchCache)

      # Specifies the maximum number of concurrently connected users that the new SMB share may accommodate. If this parameter is set to zero (0), then the number of users is unlimited.
      property :concurrent_user_limit, Integer,
        description: "The maximum number of concurrently connected users the share can accommodate.",
        default: 0

      # Indicates that the share is encrypted.
      property :encrypt_data, [TrueClass, FalseClass],
        description: "Indicates that the share is encrypted.",
        default: false

      # Specifies which files and folders in the SMB share are visible to users. AccessBased: SMB does not the display the files and folders for a share to a user unless that user has rights to access the files and folders. By default, access-based enumeration is disabled for new SMB shares. Unrestricted: SMB displays files and folders to a user even when the user does not have permission to access the items.
      # property :folder_enumeration_mode, String, equal_to: %(AccessBased Unrestricted)

      load_current_value do |new_resource|
        # this command selects individual objects because EncryptData & CachingMode have underlying
        # types that get converted to their Integer values by ConvertTo-Json & we need to make sure
        # those get written out as strings
        share_state_cmd = "Get-SmbShare -Name '#{new_resource.share_name}' | Select-Object Name,Path, Description, Temporary, CATimeout, ContinuouslyAvailable, ConcurrentUserLimit, EncryptData"

        Chef::Log.debug("Running '#{share_state_cmd}' to determine share state'")
        ps_results = powershell_exec(share_state_cmd)

        # detect a failure without raising and then set current_resource to nil
        if ps_results.error?
          Chef::Log.debug("Error fetching share state: #{ps_results.errors}")
          current_value_does_not_exist!
        end

        Chef::Log.debug("The Get-SmbShare results were #{ps_results.result}")
        results = ps_results.result

        path results["Path"]
        description results["Description"]
        temporary results["Temporary"]
        ca_timeout results["CATimeout"]
        continuously_available results["ContinuouslyAvailable"]
        # caching_mode results['CachingMode']
        concurrent_user_limit results["ConcurrentUserLimit"]
        encrypt_data results["EncryptData"]
        # folder_enumeration_mode results['FolderEnumerationMode']

        perm_state_cmd = %{Get-SmbShareAccess -Name "#{new_resource.share_name}" | Select-Object AccountName,AccessControlType,AccessRight}

        Chef::Log.debug("Running '#{perm_state_cmd}' to determine share permissions state'")
        ps_perm_results = powershell_exec(perm_state_cmd)

        # we raise here instead of warning like above because we'd only get here if the above Get-SmbShare
        # command was successful and that continuing would leave us with 1/2 known state
        raise "Could not determine #{new_resource.share_name} share permissions by running '#{perm_state_cmd}'" if ps_perm_results.error?

        Chef::Log.debug("The Get-SmbShareAccess results were #{ps_perm_results.result}")

        f_users, c_users, r_users = parse_permissions(ps_perm_results.result)

        full_users f_users
        change_users c_users
        read_users r_users
      end

      # given the string output of Get-SmbShareAccess parse out
      # arrays of full access users, change users, and read only users
      def parse_permissions(json_results)
        json_results = [json_results] unless json_results.is_a?(Array) # single result is not an array

        f_users = []
        c_users = []
        r_users = []

        json_results.each do |perm|
          next unless perm["AccessControlType"] == 0 # allow

          case perm["AccessRight"]
          when 0 then f_users << perm["AccountName"] # 0 full control
          when 1 then c_users << perm["AccountName"] # 1 == change
          when 2 then r_users << perm["AccountName"] # 2 == read
          end
        end
        [f_users, c_users, r_users]
      end

<<<<<<< HEAD
      action :create, description: "Create or modify a Windows share" do
        new_resource_users

=======
      # local names are returned from Get-SmbShareAccess in the full format MACHINE\\NAME
      # but users of this resource would simply say NAME so we need to strip the values for comparison
      def stripped_account(name)
        name.slice!("#{node["hostname"]}\\")
        name
      end

      action :create, description: "Create or modify a Windows share." do
>>>>>>> 0af49095
        # we do this here instead of requiring the property because :delete doesn't need path set
        raise "No path property set" unless new_resource.path

        unless current_resource.nil? || users_changed? || different_path?
          logger.debug("Skipping update of #{new_resource}: has not changed any of the specified properties.")
        else
          converge_by("create #{new_resource}") do
            # you can't actually change the path so you have to delete the old share first
            if different_path?
              Chef::Log.debug("The path has changed so we will delete and recreate share")
              delete_share
              create_share
            elsif current_resource.nil?
              # powershell cmdlet for create is different than updates
              Chef::Log.debug("The current resource is nil so we will create a new share")
              create_share
            else
              Chef::Log.debug("The current resource was not nil so we will update an existing share")
              update_share
            end

            # creating the share does not set permissions so we need to update
            update_permissions
          end
        end
      end

      action :delete, description: "Delete an existing Windows share." do
        if current_resource.nil?
          Chef::Log.debug("#{new_resource.share_name} does not exist - nothing to do")
        else
          converge_by("delete #{new_resource.share_name}") do
            delete_share
          end
        end
      end

      action_class do
        private

        def different_path?
          return false if current_resource.nil? # going from nil to something isn't different for our concerns
          return false if current_resource.path == Chef::Util::PathHelper.cleanpath(new_resource.path)

          true
        end

        def delete_share
          delete_command = "Remove-SmbShare -Name '#{new_resource.share_name}' -Force"

          Chef::Log.debug("Running '#{delete_command}' to remove the share")
          powershell_exec!(delete_command)
        end

        def update_share
          update_command = "Set-SmbShare -Name '#{new_resource.share_name}' -Description '#{new_resource.description}'  -ConcurrentUserLimit #{new_resource.concurrent_user_limit} -CATimeout #{new_resource.ca_timeout} -EncryptData:#{bool_string(new_resource.encrypt_data)} -ContinuouslyAvailable:#{bool_string(new_resource.continuously_available)} -Force"
          update_command << " -ScopeName #{new_resource.scope_name}" unless new_resource.scope_name == "*" # passing * causes the command to fail
          update_command << " -Temporary:#{bool_string(new_resource.temporary)}" if new_resource.temporary # only set true

          Chef::Log.debug("Running '#{update_command}' to update the share")
          powershell_exec!(update_command)
        end

        def create_share
          raise "#{new_resource.path} is missing or not a directory. Shares cannot be created if the path doesn't first exist." unless ::File.directory? new_resource.path

          share_cmd = "New-SmbShare -Name '#{new_resource.share_name}' -Path '#{Chef::Util::PathHelper.cleanpath(new_resource.path)}' -Description '#{new_resource.description}' -ConcurrentUserLimit #{new_resource.concurrent_user_limit} -CATimeout #{new_resource.ca_timeout} -EncryptData:#{bool_string(new_resource.encrypt_data)} -ContinuouslyAvailable:#{bool_string(new_resource.continuously_available)}"
          share_cmd << " -ScopeName #{new_resource.scope_name}" unless new_resource.scope_name == "*" # passing * causes the command to fail
          share_cmd << " -Temporary:#{bool_string(new_resource.temporary)}" if new_resource.temporary # only set true

          Chef::Log.debug("Running '#{share_cmd}' to create the share")
          powershell_exec!(share_cmd)

          # New-SmbShare adds the "Everyone" user with read access no matter what so we need to remove it
          # before we add our permissions
          revoke_user_permissions(["Everyone"])
        end

        # determine what users in the current state don't exist in the desired state
        # users/groups will have their permissions updated with the same command that
        # sets it, but removes must be performed with Revoke-SmbShareAccess
        def users_to_revoke
          @users_to_revoke ||= if current_resource.nil?
                                 []
                               else # if it exists then calculate the current to new resource diffs
                                 (current_resource.full_users + current_resource.change_users + current_resource.read_users) - (new_resource.full_users + new_resource.change_users + new_resource.read_users)
                               end
        end

        # update existing permissions on a share
        def update_permissions
          # revoke any users that had something, but now has nothing
          revoke_user_permissions(users_to_revoke) unless users_to_revoke.empty?

          # set permissions for each of the permission types
          %w{read change full}.each do |perm_type|
            # set permissions for a brand new share OR
            # update permissions if the current state and desired state differ
            next unless permissions_need_update?(perm_type)

            grant_command = "Grant-SmbShareAccess -Name '#{new_resource.share_name}' -AccountName \"#{new_resource.send("#{perm_type}_users").join('","')}\" -Force -AccessRight #{perm_type}"

            Chef::Log.debug("Running '#{grant_command}' to update the share permissions")
            powershell_exec!(grant_command)
          end
        end

        # determine if permissions need to be updated.
        # Brand new share with no permissions defined: no
        # Brand new share with permissions defined: yes
        # Existing share with differing permissions: yes
        #
        # @param [String] type the permissions type (Full, Read, or Change)
        def permissions_need_update?(type)
          property_name = "#{type}_users"

          # brand new share, but nothing to set
          return false if current_resource.nil? && instance_variable_get("@#{property_name}").empty?

          # brand new share with new permissions to set
          return true if current_resource.nil? && !instance_variable_get("@#{property_name}").empty?

          # there's a difference between the current and desired state
          return true unless (instance_variable_get("@#{property_name}") - current_resource.send(property_name)).empty?

          # anything else
          false
        end

        # revoke user permissions from a share
        # @param [Array] users
        def revoke_user_permissions(users)
          revoke_command = "Revoke-SmbShareAccess -Name '#{new_resource.share_name}' -AccountName \"#{users.join('","')}\" -Force"
          Chef::Log.debug("Running '#{revoke_command}' to revoke share permissions")
          powershell_exec!(revoke_command)
        end

        # convert True/False into "$True" & "$False"
        def bool_string(bool)
          # bool ? 1 : 0
          bool ? "$true" : "$false"
        end

        # Grant-SmbShareAccess sets only one permission to one user so we need to remove from the lower permission access
        # For change_users remove common full_users from it
        # For read_users remove common full_users as well as change_users
        def new_resource_users
          @full_users = new_resource.full_users
          @change_users = new_resource.change_users - new_resource.full_users
          @read_users = new_resource.read_users - (new_resource.full_users + new_resource.change_users)
        end

        # Compare the full_users, change_users and read_users from current_resource and new_resource
        # @returns boolean True/False
        def users_changed?
          !(current_resource.full_users == @full_users && current_resource.change_users == @change_users && current_resource.read_users == @read_users)
        end
      end

      # local names are returned from Get-SmbShareAccess in the full format MACHINE\\NAME
      # but users of this resource would simply say NAME so we need to add hostname for comparison
      # If hostname is not present in front of user then add hostname from node

      # @input_params [Array]
      # @returns [Array]
      def add_hostname(users)
        users.map do |user|
          user = "#{node["hostname"]}\\" + user unless user.include?('\\')
          user.downcase
        end
      end
    end
  end
end<|MERGE_RESOLUTION|>--- conflicted
+++ resolved
@@ -185,20 +185,9 @@
         [f_users, c_users, r_users]
       end
 
-<<<<<<< HEAD
-      action :create, description: "Create or modify a Windows share" do
+      action :create, description: "Create or modify a Windows share." do
         new_resource_users
 
-=======
-      # local names are returned from Get-SmbShareAccess in the full format MACHINE\\NAME
-      # but users of this resource would simply say NAME so we need to strip the values for comparison
-      def stripped_account(name)
-        name.slice!("#{node["hostname"]}\\")
-        name
-      end
-
-      action :create, description: "Create or modify a Windows share." do
->>>>>>> 0af49095
         # we do this here instead of requiring the property because :delete doesn't need path set
         raise "No path property set" unless new_resource.path
 
