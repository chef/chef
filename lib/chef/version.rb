--- conflicted
+++ resolved
@@ -23,11 +23,7 @@
 
 class Chef
   CHEF_ROOT = File.expand_path("..", __dir__)
-<<<<<<< HEAD
-  VERSION = Chef::VersionString.new("17.9.5")
-=======
   VERSION = Chef::VersionString.new("17.9.6")
->>>>>>> 242abd6b
 end
 
 #
