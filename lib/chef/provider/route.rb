#
# Author:: Bryan McLellan (btm@loftninjas.org), Jesse Nelson (spheromak@gmail.com)
# Copyright:: Copyright 2009-2016, Bryan McLellan
# License:: Apache License, Version 2.0
#
# Licensed under the Apache License, Version 2.0 (the "License");
# you may not use this file except in compliance with the License.
# You may obtain a copy of the License at
#
#     http://www.apache.org/licenses/LICENSE-2.0
#
# Unless required by applicable law or agreed to in writing, software
# distributed under the License is distributed on an "AS IS" BASIS,
# WITHOUT WARRANTIES OR CONDITIONS OF ANY KIND, either express or implied.
# See the License for the specific language governing permissions and
# limitations under the License.
#

require "chef/log"
require "chef/mixin/command"
require "chef/provider"
require "ipaddr"

class Chef::Provider::Route < Chef::Provider
  include Chef::Mixin::Command

  provides :route

  attr_accessor :is_running

  MASK = { "0.0.0.0"          => "0",
           "128.0.0.0"        => "1",
           "192.0.0.0"        => "2",
           "224.0.0.0"        => "3",
           "240.0.0.0"        => "4",
           "248.0.0.0"        => "5",
           "252.0.0.0"        => "6",
           "254.0.0.0"        => "7",
           "255.0.0.0"        => "8",
           "255.128.0.0"      => "9",
           "255.192.0.0"      => "10",
           "255.224.0.0"      => "11",
           "255.240.0.0"      => "12",
           "255.248.0.0"      => "13",
           "255.252.0.0"      => "14",
           "255.254.0.0"      => "15",
           "255.255.0.0"      => "16",
           "255.255.128.0"    => "17",
           "255.255.192.0"    => "18",
           "255.255.224.0"    => "19",
           "255.255.240.0"    => "20",
           "255.255.248.0"    => "21",
           "255.255.252.0"    => "22",
           "255.255.254.0"    => "23",
           "255.255.255.0"    => "24",
           "255.255.255.128"  => "25",
           "255.255.255.192"  => "26",
           "255.255.255.224"  => "27",
           "255.255.255.240"  => "28",
           "255.255.255.248"  => "29",
           "255.255.255.252"  => "30",
           "255.255.255.254"  => "31",
           "255.255.255.255"  => "32" }

  def hex2ip(hex_data)
    # Cleanup hex data
    hex_ip = hex_data.to_s.downcase.gsub(/[^0-9a-f]/, "")

    # Check hex data format (IP is a 32bit integer, so should be 8 chars long)
    return nil if hex_ip.length != hex_data.length || hex_ip.length != 8

    # Extract octets from hex data
    octets = hex_ip.scan(/../).reverse.collect { |octet| [octet].pack("H2").unpack("C").first }

    # Validate IP
    ip = octets.join(".")
    begin
      IPAddr.new(ip, Socket::AF_INET).to_s
    rescue ArgumentError
      Chef::Log.debug("Invalid IP address data: hex=#{hex_ip}, ip=#{ip}")
      return nil
    end
  end

  def whyrun_supported?
    true
  end

  def load_current_resource
    self.is_running = false

    # cidr or quad dot mask
    if @new_resource.netmask
      new_ip = IPAddr.new("#{@new_resource.target}/#{@new_resource.netmask}")
    else
      new_ip = IPAddr.new(@new_resource.target)
    end

    # For linux, we use /proc/net/route file to read proc table info
    if node[:os] == "linux"
      route_file = ::File.open("/proc/net/route", "r")

      # Read all routes
      while (line = route_file.gets)
        # Get all the fields for a route
        iface, destination, gateway, flags, refcnt, use, metric, mask, mtu, window, irtt = line.split

        # Convert hex-encoded values to quad-dotted notation (e.g. 0064A8C0 => 192.168.100.0)
        destination = hex2ip(destination)
        gateway = hex2ip(gateway)
        mask = hex2ip(mask)

        # Skip formatting lines (header, etc)
        next unless destination && gateway && mask
        Chef::Log.debug("#{@new_resource} system has route: dest=#{destination} mask=#{mask} gw=#{gateway}")

        # check if what were trying to configure is already there
        # use an ipaddr object with ip/mask this way we can have
        # a new resource be in cidr format (i don't feel like
        # expanding bitmask by hand.
        #
        running_ip = IPAddr.new("#{destination}/#{mask}")
        Chef::Log.debug("#{@new_resource} new ip: #{new_ip.inspect} running ip: #{running_ip.inspect}")
        self.is_running = true if running_ip == new_ip && gateway == @new_resource.gateway
      end

      route_file.close
    end
  end

  def action_add
    # check to see if load_current_resource found the route
    if is_running
      Chef::Log.debug("#{@new_resource} route already active - nothing to do")
    else
      command = generate_command(:add)
      converge_by ("run #{ command } to add route") do
        run_command( :command => command )
        Chef::Log.info("#{@new_resource} added")
      end
    end

    #for now we always write the file (ugly but its what it is)
    generate_config
  end

  def action_delete
    if is_running
      command = generate_command(:delete)
      converge_by ("run #{ command } to delete route ") do
        run_command( :command => command )
        Chef::Log.info("#{@new_resource} removed")
      end
    else
      Chef::Log.debug("#{@new_resource} route does not exist - nothing to do")
    end

<<<<<<< HEAD
    #for now we always write the file (ugly but its what it is)
    generate_config
  end

  def generate_config
    conf = Hash.new
    case node[:platform]
    when "centos", "redhat", "fedora"
      # walk the collection
      run_context.resource_collection.each do |resource|
        if resource.is_a? Chef::Resource::Route
          # default to eth0
          if resource.device
            dev = resource.device
          else
            dev = "eth0"
=======
    def generate_config
      conf = Hash.new
      case node[:platform]
      when "centos", "redhat", "fedora"
        # walk the collection
        run_context.resource_collection.each do |resource|
          if resource.is_a? Chef::Resource::Route
            # default to eth0
            if resource.device
              dev = resource.device
            else
              dev = "eth0"
            end

            conf[dev] = String.new if conf[dev].nil?
            case @action
            when :add
              conf[dev] << config_file_contents(:add, :target => resource.target, :netmask => resource.netmask, :gateway => resource.gateway) if resource.action == [:add]
            when :delete
              # need to do this for the case when the last route on an int
              # is removed
              conf[dev] << config_file_contents(:delete)
            end
>>>>>>> 8fb083d5
          end

          conf[dev] = String.new if conf[dev].nil?
          case @action
          when :add
            conf[dev] << config_file_contents(:add, :target => resource.target, :netmask => resource.netmask, :gateway => resource.gateway)
          when :delete
            # need to do this for the case when the last route on an int
            # is removed
            conf[dev] << config_file_contents(:delete)
          end
        end
      end
      conf.each do |k, v|
        network_file_name = "/etc/sysconfig/network-scripts/route-#{k}"
        converge_by ("write route route.#{k}\n#{conf[k]} to #{ network_file_name }") do
          network_file = ::File.new(network_file_name, "w")
          network_file.puts(conf[k])
          Chef::Log.debug("#{@new_resource} writing route.#{k}\n#{conf[k]}")
          network_file.close
        end
      end
    end
  end

  def generate_command(action)
    common_route_items = ""
    common_route_items << "/#{MASK[@new_resource.netmask.to_s]}" if @new_resource.netmask
    common_route_items << " via #{@new_resource.gateway} " if @new_resource.gateway

    case action
    when :add
      command = "ip route replace #{@new_resource.target}"
      command << common_route_items
      command << " dev #{@new_resource.device} " if @new_resource.device
    when :delete
      command = "ip route delete #{@new_resource.target}"
      command << common_route_items
    end

    return command
  end

  def config_file_contents(action, options = {})
    content = ""
    case action
    when :add
      content << "#{options[:target]}"
      content << "/#{options[:netmask]}" if options[:netmask]
      content << " via #{options[:gateway]}" if options[:gateway]
      content << "\n"
    end

    return content
  end
end<|MERGE_RESOLUTION|>--- conflicted
+++ resolved
@@ -155,7 +155,6 @@
       Chef::Log.debug("#{@new_resource} route does not exist - nothing to do")
     end
 
-<<<<<<< HEAD
     #for now we always write the file (ugly but its what it is)
     generate_config
   end
@@ -172,37 +171,12 @@
             dev = resource.device
           else
             dev = "eth0"
-=======
-    def generate_config
-      conf = Hash.new
-      case node[:platform]
-      when "centos", "redhat", "fedora"
-        # walk the collection
-        run_context.resource_collection.each do |resource|
-          if resource.is_a? Chef::Resource::Route
-            # default to eth0
-            if resource.device
-              dev = resource.device
-            else
-              dev = "eth0"
-            end
-
-            conf[dev] = String.new if conf[dev].nil?
-            case @action
-            when :add
-              conf[dev] << config_file_contents(:add, :target => resource.target, :netmask => resource.netmask, :gateway => resource.gateway) if resource.action == [:add]
-            when :delete
-              # need to do this for the case when the last route on an int
-              # is removed
-              conf[dev] << config_file_contents(:delete)
-            end
->>>>>>> 8fb083d5
           end
 
           conf[dev] = String.new if conf[dev].nil?
           case @action
           when :add
-            conf[dev] << config_file_contents(:add, :target => resource.target, :netmask => resource.netmask, :gateway => resource.gateway)
+            conf[dev] << config_file_contents(:add, :target => resource.target, :netmask => resource.netmask, :gateway => resource.gateway) if resource.action == [:add]
           when :delete
             # need to do this for the case when the last route on an int
             # is removed
