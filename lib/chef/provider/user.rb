--- conflicted
+++ resolved
@@ -153,15 +153,9 @@
           new_val = new_resource.send(user_attrib)
           cur_val = current_resource.send(user_attrib)
           if !new_val.nil? && new_val.to_s != cur_val.to_s
-<<<<<<< HEAD
-			if user_attrib.to_s == 'password' && new_resource.sensitive
-			  @change_desc << "change #{user_attrib} from ******** to ********"
-			else
-=======
             if user_attrib.to_s == "password" && new_resource.sensitive
               @change_desc << "change #{user_attrib} from ******** to ********"
             else
->>>>>>> b8f26ead
               @change_desc << "change #{user_attrib} from #{cur_val} to #{new_val}"
             end
           end
