--- conflicted
+++ resolved
@@ -9,12 +9,7 @@
 # puts in a box_url for bento when a vagrant box in atlas is specified
 gem "kitchen-vagrant"
 gem "windows_chef_zero"
-<<<<<<< HEAD
 gem "winrm-fs"
 gem "berkshelf"
-=======
-gem "winrm-transport"
-gem "berkshelf"
 gem "chef", path: ".."
-gem "chef-config", path: "../chef-config"
->>>>>>> 5393bd9a
+gem "chef-config", path: "../chef-config"