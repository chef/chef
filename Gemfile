--- conflicted
+++ resolved
@@ -10,14 +10,6 @@
 gem "ffi", ">= 1.15.5"
 gem "chef-utils", path: File.expand_path("chef-utils", __dir__) if File.exist?(File.expand_path("chef-utils", __dir__))
 gem "chef-config", path: File.expand_path("chef-config", __dir__) if File.exist?(File.expand_path("chef-config", __dir__))
-<<<<<<< HEAD
-=======
-
-# required for FIPS or bundler will pick up default openssl
-# install_if -> { !Gem.platforms.any? { |platform| !platform.is_a?(String) && platform.os == "darwin" } } do
-#  gem "openssl", "= 3.2.0"
-#end
->>>>>>> 34ce7d4c
 
 if File.exist?(File.expand_path("chef-bin", __dir__))
   # bundling in a git checkout
