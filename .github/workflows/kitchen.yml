--- conflicted
+++ resolved
@@ -23,6 +23,7 @@
         os:
           - windows-2019
           - windows-2022
+          - windows-2025
     runs-on: ${{ matrix.os }}
     env:
       CHEF_LICENSE: accept-no-persist
@@ -30,8 +31,13 @@
       KITCHEN_LOCAL_YAML: kitchen.exec.windows.yml
     steps:
     - uses: actions/checkout@v4
-    - name: Install Chef # TODO: switch to chef-test-kitchen-enterprise when it supports vagrant driver
-      uses: actionshub/chef-install@3.0.0
+    - name: Install chef-test-kitchen-enterprise
+      run: |
+        curl https://raw.githubusercontent.com/habitat-sh/habitat/main/components/hab/install.sh | sudo bash -s -- -c stable
+        sudo hab license accept
+        sudo hab pkg install --binlink --force chef/chef-test-kitchen-enterprise --channel unstable
+        sudo hab --version
+        sudo kitchen --version
     - name: Kitchen Test
       run: kitchen test end-to-end-${{ matrix.os }}
 
@@ -51,8 +57,13 @@
         uses: actions/checkout@v4
         with:
           clean: true
-      - name: Install Chef # TODO: switch to chef-test-kitchen-enterprise when it supports vagrant driver
-        uses: actionshub/chef-install@3.0.0
+      - name: Install chef-test-kitchen-enterprise
+        run: |
+          curl https://raw.githubusercontent.com/habitat-sh/habitat/main/components/hab/install.sh | sudo bash -s -- -c stable
+          sudo hab license accept
+          sudo hab pkg install --binlink --force chef/chef-test-kitchen-enterprise --channel unstable
+          sudo hab --version
+          sudo kitchen --version
       - name: Kitchen Test
         run: kitchen test end-to-end-${{ matrix.os }}
 
@@ -73,8 +84,13 @@
         uses: actions/checkout@v4
         with:
           clean: true
-      - name: Install Chef # TODO: switch to chef-test-kitchen-enterprise when it supports vagrant driver
-        uses: actionshub/chef-install@3.0.0
+      - name: Install chef-test-kitchen-enterprise
+        run: |
+          curl https://raw.githubusercontent.com/habitat-sh/habitat/main/components/hab/install.sh | sudo bash -s -- -c stable
+          sudo hab license accept
+          sudo hab pkg install --binlink --force chef/chef-test-kitchen-enterprise --channel unstable
+          sudo hab --version
+          sudo kitchen --version
       - name: Kitchen Test
         run: kitchen test end-to-end-${{ matrix.os }}
 
@@ -106,7 +122,6 @@
     steps:
       - name: Check out code
         uses: actions/checkout@v4
-<<<<<<< HEAD
       - name: Install chef-test-kitchen-enterprise
         run: |
           curl https://raw.githubusercontent.com/habitat-sh/habitat/main/components/hab/install.sh | sudo bash -s -- -c stable
@@ -115,13 +130,7 @@
           sudo hab --version
           sudo kitchen --version
       - name: Kitchen Test
-        run: export CHEF_LICENSE_KEY=free-58e5ca65-d1cc-4838-bb79-42aa40ed3623-3835 && kitchen test end-to-end-${{ matrix.os }}
-=======
-      - name: Install Chef
-        uses: actionshub/chef-install@3.0.0
-      - name: Kitchen Test
         run: kitchen test end-to-end-${{ matrix.os }}
->>>>>>> b6b7fa42
 
   vm_lnx_x86_64:
     strategy:
@@ -157,10 +166,16 @@
           echo "deb [signed-by=/usr/share/keyrings/hashicorp-archive-keyring.gpg] https://apt.releases.hashicorp.com $(lsb_release -cs) main" | sudo tee /etc/apt/sources.list.d/hashicorp.list
           echo "deb [arch=amd64 signed-by=/usr/share/keyrings/oracle-virtualbox-2016.gpg] https://download.virtualbox.org/virtualbox/debian $(lsb_release -cs) contrib" | sudo tee /etc/apt/sources.list.d/virtualbox.list
           sudo apt-get update
-          sudo apt-get install -y vagrant virtualbox-7.0
+          sudo apt-get install -y vagrant virtualbox-7.1
           sudo vagrant --version
           sudo VBoxManage --version
-      - name: Install Chef # TODO: switch to chef-test-kitchen-enterprise when it supports vagrant driver
-        uses: actionshub/chef-install@3.0.0
+      - name: Install chef-test-kitchen-enterprise
+        run: |
+          curl https://raw.githubusercontent.com/habitat-sh/habitat/main/components/hab/install.sh | sudo bash -s -- -c stable
+          sudo hab license accept
+          sudo hab pkg install --binlink --force chef/chef-test-kitchen-enterprise --channel unstable
+          sudo hab pkg exec chef/chef-test-kitchen-enterprise gem install kitchen-vagrant
+          sudo hab --version
+          sudo kitchen --version
       - name: Kitchen Test
-        run: export CHEF_LICENSE_KEY=free-58e5ca65-d1cc-4838-bb79-42aa40ed3623-3835 && export LOGNAME=$USER && kitchen test end-to-end-${{ matrix.os }}+        run: export LOGNAME=$USER && kitchen test end-to-end-${{ matrix.os }}