--- conflicted
+++ resolved
@@ -35,13 +35,8 @@
   s.add_dependency "mixlib-authentication", ">= 2.1", "< 4"
   s.add_dependency "mixlib-shellout", ">= 3.1.1", "< 4.0"
   s.add_dependency "mixlib-archive", ">= 0.4", "< 2.0"
-<<<<<<< HEAD
   s.add_dependency "ohai", "~> 17.9"
   s.add_dependency "inspec-core", "~> 5.22.36"
-=======
-  s.add_dependency "ohai", "~> 17.0"
-  s.add_dependency "inspec-core", "~> 5.22.40"
->>>>>>> 634f63b4
 
   s.add_dependency "ffi", "~> 1.15.5"
   s.add_dependency "ffi-yajl", ">= 2.2", "< 4.0"
