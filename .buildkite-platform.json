--- conflicted
+++ resolved
@@ -1,12 +1,6 @@
 {
     "chef_foundation": "3.2.16",
-<<<<<<< HEAD
     "omnibus_toolchain": "3.0.39",
-    "ruby_version": "3.1.6",
-    "bundle_version": "2.3.7"
-=======
-    "omnibus_toolchain": "3.0.36",
     "ruby_version": "3.4.2",
     "bundle_version": "2.6.9"
->>>>>>> ccf68e73
 }