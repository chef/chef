--- conflicted
+++ resolved
@@ -1,8 +1,4 @@
 {
-<<<<<<< HEAD
-    "chef_foundation": "3.2.4",
-=======
     "chef_foundation": "3.2.8",
->>>>>>> 94665195
     "omnibus_toolchain": "3.0.28"
 }