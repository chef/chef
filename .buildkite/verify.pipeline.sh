--- conflicted
+++ resolved
@@ -213,113 +213,7 @@
 SCRIPT
 done
 
-<<<<<<< HEAD
 # include build and test omnibus pipeline
 DIR="${BASH_SOURCE%/*}"
 if [[ ! -d "$DIR" ]]; then DIR="$PWD"; fi
-source "$DIR/build-test-omnibus.sh"
-=======
-cat << SCRIPT | sed -r 's/^ {2}//'
-  - block: Build & Test Omnibus Packages"
-    prompt: Continue to run omnibus package build and tests for applicable platforms?"
-SCRIPT
-
-omnibus_build_platforms=("centos-6" "centos-7" "centos-8" "rhel-9" "debian-9" "ubuntu-1604" "sles-15")
-
-for platform in ${omnibus_build_platforms[@]}; do
-  cat << SCRIPT | sed -r 's/^ {2}//'
-  - label: ":hammer_and_wrench::docker: $platform"
-    retry:
-      automatic:
-        limit: 1
-    key: build-$platform
-    agents:
-      queue: default-privileged
-    plugins:
-    - docker#v3.5.0:
-        image: chefes/omnibus-toolchain-$platform:$OMNIBUS_TOOLCHAIN_VERSION
-        privileged: true
-        propagate-environment: true
-        environment:
-          - RPM_SIGNING_KEY
-          - CHEF_FOUNDATION_VERSION
-    commands:
-      - ./.expeditor/scripts/omnibus_chef_build.sh
-    timeout_in_minutes: 60
-SCRIPT
-done
-
-win_omnibus_build_platforms=("windows-2019")
-
-for platform in ${win_omnibus_build_platforms[@]}; do
-  cat << SCRIPT | sed -r 's/^ {2}//'
-  - label: ":hammer_and_wrench::windows: $platform"
-    retry:
-      automatic:
-        limit: 1
-    key: build-$platform
-    agents:
-      queue: default-$platform-privileged
-    plugins:
-    - docker#v3.5.0:
-        image: chefes/omnibus-toolchain-$platform:$OMNIBUS_TOOLCHAIN_VERSION
-        shell:
-        - powershell
-        - "-Command"
-        propagate-environment: true
-        environment:
-          - CHEF_FOUNDATION_VERSION
-          - BUILDKITE_AGENT_ACCESS_TOKEN
-          - AWS_ACCESS_KEY_ID
-          - AWS_SECRET_ACCESS_KEY
-          - AWS_SESSION_TOKEN
-        volumes:
-          - "c:\\\\buildkite-agent:c:\\\\buildkite-agent"
-    commands:
-      - ./.expeditor/scripts/omnibus_chef_build.ps1
-    timeout_in_minutes: 60
-SCRIPT
-done
-
-echo "- wait: ~"
-
-omnibus_test_platforms=("amazon-2:centos-7" "centos-6:centos-6" "centos-7:centos-7" "centos-8:centos-8" "rhel-9:rhel-9" "debian-9:debian-9" "debian-10:debian-9" "debian-11:debian-9" "ubuntu-1604:ubuntu-1604" "ubuntu-1804:ubuntu-1604" "ubuntu-2004:ubuntu-1604" "ubuntu-2204:ubuntu-1604" "sles-15:sles-15")
-
-for platform in ${omnibus_test_platforms[@]}; do
-  cat << SCRIPT | sed -r 's/^ {2}//'
-  - env:
-      OMNIBUS_BUILDER_KEY: build-${platform#*:}
-    label: ":mag::docker: ${platform%:*}"
-    retry:
-      automatic:
-        limit: 1
-    agents:
-      queue: default-privileged
-    plugins:
-    - docker#v3.5.0:
-        image: chefes/omnibus-toolchain-${platform%:*}:$OMNIBUS_TOOLCHAIN_VERSION
-        privileged: true
-        propagate-environment: true
-    commands:
-      - ./.expeditor/scripts/download_built_omnibus_pkgs.sh
-      - omnibus/omnibus-test.sh
-    timeout_in_minutes: 60
-SCRIPT
-done
-
-cat << SCRIPT
-- env:
-    OMNIBUS_BUILDER_KEY: build-windows-2019
-  key: test-windows-2019
-  label: ":mag::windows: windows-2019"
-  retry:
-    automatic:
-      limit: 1
-  agents:
-    queue: default-windows-2019-privileged
-  commands:
-    - ./.expeditor/scripts/download_built_omnibus_pkgs.ps1
-    - ./omnibus/omnibus-test.ps1
-  timeout_in_minutes: 60
-SCRIPT
->>>>>>> b1b17ba1
+source "$DIR/build-test-omnibus.sh"