$pkg_name="chef-infra-client"
$pkg_origin="chef"
$pkg_version=(Get-Content $PLAN_CONTEXT/../VERSION)
$pkg_description="Chef Infra Client is an agent that runs locally on every node that is under management by Chef Infra. This package is binary-only to provide Chef Infra Client executables. It does not define a service to run."
$pkg_maintainer="The Chef Maintainers <maintainers@chef.io>"
$pkg_upstream_url="https://github.com/chef/chef"
$pkg_license=@("Apache-2.0")
$pkg_filename="${pkg_name}-${pkg_version}.zip"
$pkg_bin_dirs=@(
    "bin"
    "vendor/bin"
)
$pkg_deps=@(
  "core/cacerts"
  "chef/ruby27-plus-devkit"
  "chef/chef-powershell-shim"
)

function Invoke-Begin {
    [Version]$hab_version = (hab --version).split(" ")[1].split("/")[0]
    if ($hab_version -lt [Version]"0.85.0" ) {
        Write-Warning "(╯°□°）╯︵ ┻━┻ I CAN'T WORK UNDER THESE CONDITIONS!"
        Write-Warning ":habicat: I'm being built with $hab_version. I need at least Hab 0.85.0, because I use the -IsPath option for setting/pushing paths in SetupEnvironment."
        throw "unable to build: required minimum version of Habitat not installed"
    } else {
        Write-BuildLine ":habicat: I think I have the version I need to build."
    }
}

function Invoke-SetupEnvironment {
    Push-RuntimeEnv -IsPath GEM_PATH "$pkg_prefix/vendor"

    Set-RuntimeEnv APPBUNDLER_ALLOW_RVM "true" # prevent appbundler from clearing out the carefully constructed runtime GEM_PATH
    Set-RuntimeEnv FORCE_FFI_YAJL "ext" # Always use the C-extensions because we use MRI on all the things and C is fast.
    Set-RuntimeEnv -IsPath SSL_CERT_FILE "$(Get-HabPackagePath cacerts)/ssl/cert.pem"
    Set-RuntimeEnv LANG "en_US.UTF-8"
    Set-RuntimeEnv LC_CTYPE "en_US.UTF-8"
}

function Invoke-Download() {
    Write-BuildLine " ** Locally creating archive of latest repository commit at ${HAB_CACHE_SRC_PATH}/${pkg_filename}"
    # source is in this repo, so we're going to create an archive from the
    # appropriate path within the repo and place the generated tarball in the
    # location expected by do_unpack
    try {
        Push-Location (Resolve-Path "$PLAN_CONTEXT/../").Path
        git archive --format=zip --output="${HAB_CACHE_SRC_PATH}/${pkg_filename}" HEAD
        if (-not $?) { throw "unable to create archive of source" }
    } finally {
        Pop-Location
    }
}

function Invoke-Verify() {
    Write-BuildLine " ** Skipping checksum verification on the archive we just created."
    return 0
}

function Invoke-Prepare {
    $env:GEM_HOME = "$pkg_prefix/vendor"

    try {
        Push-Location "${HAB_CACHE_SRC_PATH}/${pkg_dirname}"
        Write-BuildLine " ** Configuring bundler for this build environment"
        bundle config --local without server docgen maintenance pry travis integration ci chefstyle
        if (-not $?) { throw "unable to configure bundler to restrict gems to be installed" }
        bundle config --local jobs 4
        bundle config --local retry 5
        bundle config --local silence_root_warning 1
    } finally {
        Pop-Location
    }
}

function Invoke-Build {
    try {
        Push-Location "${HAB_CACHE_SRC_PATH}/${pkg_dirname}"

        $env:_BUNDER_WINDOWS_DLLS_COPIED = "1"

        Write-BuildLine " ** Using bundler to retrieve the Ruby dependencies"
        bundle install --jobs=3 --retry=3
        if (-not $?) { throw "unable to install gem dependencies" }
        Write-BuildLine " ** 'rake install' any gem sourced as a git reference so they'll look like regular gems."
        foreach($git_gem in (Get-ChildItem "$env:GEM_HOME/bundler/gems")) {
            try {
                Write-Output "We are here: $PWD"
                Write-Output "Here is my gem : $git_gem"
                Push-Location $git_gem
                Write-BuildLine " -- installing $git_gem"
                rake install --verbose # this needs to NOT be 'bundle exec'd else bundler complains about dev deps not being installed
                if (-not $?) { throw "unable to install $git_gem as a plain old gem" }
            } finally {
                Pop-Location
            }
        }
        Write-BuildLine " ** Running the chef project's 'rake install' to install the path-based gems so they look like any other installed gem."
        bundle exec rake install --trace=stdout # this needs to be 'bundle exec'd because a Rakefile makes reference to Bundler
        if (-not $?) {
            Write-Warning " -- That didn't work. Let's try again."
<<<<<<< HEAD
            bundle exec rake install --verbose # this needs to be 'bundle exec'd because a Rakefile makes reference to Bundler
=======
            bundle exec rake install --trace=stdout # this needs to be 'bundle exec'd because a Rakefile makes reference to Bundler
>>>>>>> b9a77383
            if (-not $?) { throw "unable to install the gems that live in directories within this repo" }
        }
    } finally {
        Pop-Location
    }
}

function Invoke-Install {
    try {
        Push-Location $pkg_prefix
        $env:BUNDLE_GEMFILE="${HAB_CACHE_SRC_PATH}/${pkg_dirname}/Gemfile"

        foreach($gem in ("chef-bin", "chef", "inspec-core-bin", "ohai")) {
            Write-BuildLine "** generating binstubs for $gem with precise version pins"
            appbundler.bat "${HAB_CACHE_SRC_PATH}/${pkg_dirname}" $pkg_prefix/bin $gem
            if (-not $?) { throw "Failed to create appbundled binstubs for $gem"}
        }
        Remove-StudioPathFrom -File $pkg_prefix/vendor/gems/chef-$pkg_version*/Gemfile
    } finally {
        Pop-Location
    }
}

function Invoke-After {
    # Trim the fat before packaging

    # We don't need the cache of downloaded .gem files ...
    Remove-Item $pkg_prefix/vendor/cache -Recurse -Force
    # ... or bundler's cache of git-ref'd gems
    Remove-Item $pkg_prefix/vendor/bundler -Recurse -Force

    # We don't need the gem docs.
    Remove-Item $pkg_prefix/vendor/doc -Recurse -Force
    # We don't need to ship the test suites for every gem dependency,
    # only Chef's for package verification.
    Get-ChildItem $pkg_prefix/vendor/gems -Filter "spec" -Directory -Recurse -Depth 1 `
        | Where-Object -FilterScript { $_.FullName -notlike "*chef-$pkg_version*" }   `
        | Remove-Item -Recurse -Force
    # Remove the byproducts of compiling gems with extensions
    Get-ChildItem $pkg_prefix/vendor/gems -Include @("gem_make.out", "mkmf.log", "Makefile") -File -Recurse `
        | Remove-Item -Force
}

function Remove-StudioPathFrom {
    Param(
        [Parameter(Mandatory=$true)]
        [String]
        $File
    )
    (Get-Content $File) -replace ($env:FS_ROOT -replace "\\","/"),"" | Set-Content $File
}<|MERGE_RESOLUTION|>--- conflicted
+++ resolved
@@ -98,11 +98,7 @@
         bundle exec rake install --trace=stdout # this needs to be 'bundle exec'd because a Rakefile makes reference to Bundler
         if (-not $?) {
             Write-Warning " -- That didn't work. Let's try again."
-<<<<<<< HEAD
-            bundle exec rake install --verbose # this needs to be 'bundle exec'd because a Rakefile makes reference to Bundler
-=======
             bundle exec rake install --trace=stdout # this needs to be 'bundle exec'd because a Rakefile makes reference to Bundler
->>>>>>> b9a77383
             if (-not $?) { throw "unable to install the gems that live in directories within this repo" }
         }
     } finally {
