#!/usr/bin/env bash

set -euo pipefail

export CHEF_LICENSE="accept-no-persist"
export HAB_LICENSE="accept-no-persist"
export HAB_NONINTERACTIVE="true"
export HAB_BLDR_CHANNEL="LTS-2024"

project_root="$(git rev-parse --show-toplevel)"
pkg_ident="$1"

# print error message followed by usage and exit
error () {
  local message="$1"

  echo -e "\nERROR: ${message}\n" >&2

  exit 1
}

[[ -n "$pkg_ident" ]] || error 'no hab package identity provided'

package_version=$(awk -F / '{print $3}' <<<"$pkg_ident")

cd "${project_root}"

echo "--- :mag_right: Testing ${pkg_ident} executables"
actual_version=$(hab pkg exec "${pkg_ident}" chef-client -- --version | sed 's/.*: //')
[[ "$package_version" = "$actual_version" ]] || error "chef-client is not the expected version. Expected '$package_version', got '$actual_version'"

for executable in 'chef-client' 'ohai' 'chef-shell' 'chef-apply' 'chef-solo'; do
  echo -en "\t$executable = "
  hab pkg exec "${pkg_ident}" "${executable}" -- --version || error "${executable} failed to execute properly"
done

<<<<<<< HEAD
# For some reason, libarchive is not available to the Ruby runtime. Setting LD_LIBRARY_PATH allows the tests to pass.
export LD_LIBRARY_PATH="$(hab pkg path core/libarchive)/lib"
=======
echo "--- :construction: Gotta find RSPEC so testing doesn't immediately fail"
results=(`find /hab/pkgs -name "rspec" -type f`)
echo "${results[1]}"
>>>>>>> 93fa02c1

echo "--- :mag_right: Testing ${pkg_ident} functionality"
# rspec is not on the path by default. We had to find it above. Now we insert it into the path.
rspec_path=$(dirname ${results[1]})
export PATH="${rspec_path}":$PATH
hab pkg exec "${pkg_ident}" rspec --tag ~executables --pattern 'spec/functional/**/*_spec.rb' --exclude-pattern 'spec/functional/knife/**/*.rb' || error 'failures during rspec tests'<|MERGE_RESOLUTION|>--- conflicted
+++ resolved
@@ -34,14 +34,13 @@
   hab pkg exec "${pkg_ident}" "${executable}" -- --version || error "${executable} failed to execute properly"
 done
 
-<<<<<<< HEAD
+
 # For some reason, libarchive is not available to the Ruby runtime. Setting LD_LIBRARY_PATH allows the tests to pass.
 export LD_LIBRARY_PATH="$(hab pkg path core/libarchive)/lib"
-=======
+
 echo "--- :construction: Gotta find RSPEC so testing doesn't immediately fail"
 results=(`find /hab/pkgs -name "rspec" -type f`)
 echo "${results[1]}"
->>>>>>> 93fa02c1
 
 echo "--- :mag_right: Testing ${pkg_ident} functionality"
 # rspec is not on the path by default. We had to find it above. Now we insert it into the path.
