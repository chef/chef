--- conflicted
+++ resolved
@@ -56,12 +56,7 @@
   # source is in this repo, so we're going to create an archive from the
   # appropriate path within the repo and place the generated tarball in the
   # location expected by do_unpack
-<<<<<<< HEAD
   ( cd "${SRC_PATH}" || exit_with "unable to enter hab-src directory" 1
-=======
-  git config --global --add safe.directory /src
-  ( cd /src || exit_with "unable to enter hab-src directory" 1
->>>>>>> 93fa02c1
     git archive --format=tar.gz --prefix="${pkg_name}-${pkg_version}/" --output="${HAB_CACHE_SRC_PATH}/${pkg_filename}" HEAD
   )
 }
