---
expeditor:
  defaults:
    buildkite:
      timeout_in_minutes: 60
      retry:
        automatic:
          limit: 1

steps:

- label: ":linux: Validate Linux"
  commands:
    - sudo ./.expeditor/scripts/install-hab.sh x86_64-linux
    - echo "--- Installing $EXPEDITOR_PKG_IDENTS_CHEFINFRACLIENTX86_64LINUX"
    - sudo hab pkg install $EXPEDITOR_PKG_IDENTS_CHEFINFRACLIENTX86_64LINUX
    - sudo ./habitat/tests/test.sh $EXPEDITOR_PKG_IDENTS_CHEFINFRACLIENTX86_64LINUX
  expeditor:
    executor:
      linux:
        privileged: true
        single-use: true

- label: ":windows: Validate Habitat Builds of Chef Infra"
  commands:
    - .expeditor/scripts/habitat-test.ps1 -WindowsArtifact $EXPEDITOR_PKG_IDENTS_CHEFINFRACLIENTX86_64WINDOWS
  expeditor:
    executor:
      windows:
        privileged: true
        single-use: true
        shell: ["powershell", "-Command"]

# Wait for the package testing to succeed before promoting whatever was tested.
- wait

- label: ":habicat: Promoting packages to the current channel."
  commands:
    - echo "hab pkg promote $EXPEDITOR_PKG_IDENTS_CHEFINFRACLIENTX86_64LINUX current x86_64-linux"
<<<<<<< HEAD
    - echo "hab pkg promote $EXPEDITOR_PKG_IDENTS_CHEFINFRACLIENTX86_64LINUXKERNEL2 current x86_64-linux-kernel2"
=======
>>>>>>> 34ce7d4c
    - echo "hab pkg promote $EXPEDITOR_PKG_IDENTS_CHEFINFRACLIENTX86_64WINDOWS current x86_64-windows"
  expeditor:
    executor:
      docker:
    secrets:
      HAB_AUTH_TOKEN:
        path: account/static/habitat/chef-ci
        field: auth_token<|MERGE_RESOLUTION|>--- conflicted
+++ resolved
@@ -37,10 +37,6 @@
 - label: ":habicat: Promoting packages to the current channel."
   commands:
     - echo "hab pkg promote $EXPEDITOR_PKG_IDENTS_CHEFINFRACLIENTX86_64LINUX current x86_64-linux"
-<<<<<<< HEAD
-    - echo "hab pkg promote $EXPEDITOR_PKG_IDENTS_CHEFINFRACLIENTX86_64LINUXKERNEL2 current x86_64-linux-kernel2"
-=======
->>>>>>> 34ce7d4c
     - echo "hab pkg promote $EXPEDITOR_PKG_IDENTS_CHEFINFRACLIENTX86_64WINDOWS current x86_64-windows"
   expeditor:
     executor:
