---
expeditor:
  defaults:
    buildkite:
      retry:
        automatic:
          limit: 1
      timeout_in_minutes: 60

steps:
<<<<<<< HEAD
  - command: .buildkite/verify.pipeline.sh | buildkite-agent pipeline upload
    label: ":pipeline: Upload"
=======

#########################################################################
  # Tests Ruby 3.1
#########################################################################

- label: "Integration Ubuntu 18.04 :ruby: 3.1"
  commands:
    - /workdir/.expeditor/scripts/bk_container_prep.sh
    - cd /workdir; bundle config set --local without omnibus_package
    - bundle config set --local path 'vendor/bundle'
    - bundle install --jobs=3 --retry=3
    - bundle exec rake spec:integration
  expeditor:
    executor:
      docker:
        image: rubydistros/ubuntu-18.04:3.1
        privileged: true

- label: "Functional Ubuntu 18.04 :ruby: 3.1"
  commands:
    - /workdir/.expeditor/scripts/bk_container_prep.sh
    - apt-get update -y
    - apt-get install -y cron locales libarchive-dev # needed for functional tests to pass
    - cd /workdir; bundle config set --local without omnibus_package
    - bundle config set --local path 'vendor/bundle'
    - bundle install --jobs=3 --retry=3
    - bundle exec rake spec:functional
  expeditor:
    executor:
      docker:
        image: rubydistros/ubuntu-18.04:3.1
        privileged: true

- label: "Unit Ubuntu 18.04 :ruby: 3.1"
  commands:
    - /workdir/.expeditor/scripts/bk_container_prep.sh
    - apt-get update -y
    - apt-get install -y libarchive-dev
    - bundle config set --local without omnibus_package
    - bundle config set --local path 'vendor/bundle'
    - bundle install --jobs=3 --retry=3
    - bundle exec rake spec:unit
    - bundle exec rake component_specs
  expeditor:
    executor:
      docker:
        image: rubydistros/ubuntu-18.04:3.1

- label: "Integration Ubuntu 20.04 :ruby: 3.1"
  commands:
    - /workdir/.expeditor/scripts/bk_container_prep.sh
    - cd /workdir; bundle config set --local without omnibus_package
    - bundle config set --local path 'vendor/bundle'
    - bundle install --jobs=3 --retry=3
    - bundle exec rake spec:integration
  expeditor:
    executor:
      docker:
        image: rubydistros/ubuntu-20.04:3.1
        privileged: true

- label: "Functional Ubuntu 20.04 :ruby: 3.1"
  commands:
    - /workdir/.expeditor/scripts/bk_container_prep.sh
    - apt-get update -y
    - apt-get install -y cron locales libarchive-dev # needed for functional tests to pass
    - cd /workdir; bundle config set --local without omnibus_package
    - bundle config set --local path 'vendor/bundle'
    - bundle install --jobs=3 --retry=3
    - bundle exec rake spec:functional
  expeditor:
    executor:
      docker:
        image: rubydistros/ubuntu-20.04:3.1
        privileged: true

- label: "Unit Ubuntu 20.04 :ruby: 3.1"
  commands:
    - /workdir/.expeditor/scripts/bk_container_prep.sh
    - apt-get update -y
    - apt-get install -y libarchive-dev
    - bundle config set --local without omnibus_package
    - bundle config set --local path 'vendor/bundle'
    - bundle install --jobs=3 --retry=3
    - bundle exec rake spec:unit
    - bundle exec rake component_specs
  expeditor:
    executor:
      docker:
        image: rubydistros/ubuntu-20.04:3.1

- label: "Integration CentOS 7 :ruby: 3.1"
  commands:
    - /workdir/.expeditor/scripts/bk_container_prep.sh
    - cd /workdir; bundle config set --local without omnibus_package
    - bundle config set --local path 'vendor/bundle'
    - bundle install --jobs=3 --retry=3
    - bundle exec rake spec:integration
  expeditor:
    executor:
      docker:
        image: rubydistros/centos-7:3.1
        privileged: true

- label: "Functional CentOS 7 :ruby: 3.1"
  commands:
    - /workdir/.expeditor/scripts/bk_container_prep.sh
    - yum install -y crontabs e2fsprogs
    - yum install -y libarchive-devel
    - cd /workdir; bundle config set --local without omnibus_package
    - bundle config set --local path 'vendor/bundle'
    - bundle install --jobs=3 --retry=3
    - bundle exec rake spec:functional
  expeditor:
    executor:
      docker:
        image: rubydistros/centos-7:3.1
        privileged: true

- label: "Unit CentOS 7 :ruby: 3.1"
  commands:
    - /workdir/.expeditor/scripts/bk_container_prep.sh
    - yum install -y libarchive-devel
    - bundle config set --local without omnibus_package
    - bundle config set --local path 'vendor/bundle'
    - bundle install --jobs=3 --retry=3
    - bundle exec rake spec:unit
    - bundle exec rake component_specs
  expeditor:
    executor:
      docker:
        image: rubydistros/centos-7:3.1

- label: "Integration openSUSE 15 :ruby: 3.1"
  commands:
    - /workdir/.expeditor/scripts/bk_container_prep.sh
    - /workdir/.expeditor/scripts/zypper_prep.sh
    - zypper install -y cron insserv-compat
    - cd /workdir; bundle config set --local without omnibus_package
    - bundle config set --local path 'vendor/bundle'
    - bundle install --jobs=3 --retry=3
    - bundle exec rake spec:integration
  expeditor:
    executor:
      docker:
        image: rubydistros/opensuse-15:3.1
        privileged: true

- label: "Functional openSUSE 15 :ruby: 3.1"
  commands:
    - /workdir/.expeditor/scripts/bk_container_prep.sh
    - /workdir/.expeditor/scripts/zypper_prep.sh
    - zypper install -y cronie insserv-compat
    - zypper install -y libarchive-devel
    - cd /workdir; bundle config set --local without omnibus_package
    - bundle config set --local path 'vendor/bundle'
    - bundle install --jobs=3 --retry=3
    - bundle exec rake spec:functional
  expeditor:
    executor:
      docker:
        image: rubydistros/opensuse-15:3.1
        privileged: true

- label: "Unit openSUSE 15 :ruby: 3.1"
  commands:
    - /workdir/.expeditor/scripts/bk_container_prep.sh
    - /workdir/.expeditor/scripts/zypper_prep.sh
    - zypper install -y cron insserv-compat libarchive-devel
    - bundle config set --local without omnibus_package
    - bundle config set --local path 'vendor/bundle'
    - bundle install --jobs=3 --retry=3
    - bundle exec rake spec:unit
    - bundle exec rake component_specs
  expeditor:
    executor:
      docker:
        image: rubydistros/opensuse-15:3.1

- label: "Integration AlmaLinux 8 :ruby: 3.1"
  commands:
    - /workdir/.expeditor/scripts/bk_container_prep.sh
    - cd /workdir; bundle config set --local without omnibus_package
    - bundle config set --local path 'vendor/bundle'
    - bundle install --jobs=3 --retry=3
    - bundle exec rake spec:integration
  expeditor:
    executor:
      docker:
        image: rubydistros/almalinux-8:3.1
        privileged: true

- label: "Functional AlmaLinux 8 :ruby: 3.1"
  commands:
    - /workdir/.expeditor/scripts/bk_container_prep.sh
    - dnf install -y crontabs e2fsprogs
    - cd /workdir; bundle config set --local without omnibus_package
    - bundle config set --local path 'vendor/bundle'
    - bundle install --jobs=3 --retry=3
    - bundle exec rake spec:functional
  expeditor:
    executor:
      docker:
        image: rubydistros/almalinux-8:3.1
        privileged: true
        environment:
          - FORCE_FFI_YAJL=ext
          - CHEF_LICENSE=accept-no-persist

- label: "Unit AlmaLinux 8 :ruby: 3.1"
  commands:
    - /workdir/.expeditor/scripts/bk_container_prep.sh
    - dnf install dnf-plugins-core -y
    - dnf install https://dl.fedoraproject.org/pub/epel/epel-release-latest-8.noarch.rpm -y
    - dnf config-manager --enable epel
    - dnf config-manager --set-enabled powertools
    - dnf install -y libarchive-devel
    - bundle config set --local without omnibus_package
    - bundle config set --local path 'vendor/bundle'
    - bundle install --jobs=3 --retry=3
    - bundle exec rake spec:unit
    - bundle exec rake component_specs
  expeditor:
    executor:
      docker:
        image: rubydistros/almalinux-8:3.1

- label: "Functional Windows :ruby: 3.1"
  commands:
    - .expeditor/scripts/bk_win_functional.ps1
  expeditor:
    executor:
      windows:
        privileged: true
        single-use: true
        shell: ["powershell", "-Command"]

- label: "Integration Windows :ruby: 3.1"
  commands:
    - /workdir/.expeditor/scripts/bk_win_integration.ps1
  expeditor:
    executor:
      docker:
        host_os: windows
        image: rubydistros/windows-2019:3.1
        environment:
          - FORCE_FFI_YAJL=ext
          - CHEF_LICENSE=accept-no-persist
        shell: ["powershell", "-Command"]

- label: "Unit Windows :ruby: 3.1"
  commands:
    - /workdir/.expeditor/scripts/bk_win_unit.ps1
  expeditor:
    executor:
      docker:
        host_os: windows
        image: rubydistros/windows-2019:3.1
        environment:
          - FORCE_FFI_YAJL=ext
          - CHEF_LICENSE=accept-no-persist
        shell: ["powershell", "-Command"]

#########################################################################
  # EXTERNAL GEM TESTING
#########################################################################

- label: "chef-zero gem :ruby: 3.1"
  commands:
    - /workdir/.expeditor/scripts/bk_container_prep.sh
    - bundle config set --local without omnibus_package
    - bundle config set --local path 'vendor/bundle'
    - bundle install --jobs=3 --retry=3
    - bundle exec tasks/bin/run_external_test chef/chef-zero main rake pedant
  expeditor:
    executor:
      docker:
        image: rubydistros/ubuntu-18.04:3.1
        environment:
          - PEDANT_OPTS=--skip-oc_id
          - CHEF_FS=true

- label: "cheffish gem :ruby: 3.1"
  commands:
    - /workdir/.expeditor/scripts/bk_container_prep.sh
    - bundle config set --local without omnibus_package
    - bundle config set --local path 'vendor/bundle'
    - bundle install --jobs=3 --retry=3
    - bundle exec tasks/bin/run_external_test chef/cheffish main rake spec
  expeditor:
    executor:
      docker:
        image: rubydistros/ubuntu-18.04:3.1

- label: "chefspec gem :ruby: 3.1"
  commands:
    - /workdir/.expeditor/scripts/bk_container_prep.sh
    - bundle config set --local without omnibus_package
    - bundle config set --local path 'vendor/bundle'
    - bundle install --jobs=3 --retry=3
    - bundle exec tasks/bin/run_external_test chefspec/chefspec main rake
  expeditor:
    executor:
      docker:
        image: rubydistros/ubuntu-18.04:3.1

- label: "knife-windows gem :ruby: 3.1"
  commands:
    - /workdir/.expeditor/scripts/bk_container_prep.sh
    - bundle config set --local without omnibus_package
    - bundle config set --local path 'vendor/bundle'
    - bundle install --jobs=3 --retry=3
    - bundle exec tasks/bin/run_external_test chef/knife-windows main rake spec
  expeditor:
    executor:
      docker:
        image: rubydistros/ubuntu-18.04:3.1

- label: "berkshelf gem :ruby: 3.1"
  commands:
    - /workdir/.expeditor/scripts/bk_container_prep.sh
    - apt-get update -y
    - apt-get install -y graphviz
    - bundle config set --local without omnibus_package
    - bundle install --jobs=3 --retry=3
    - bundle exec tasks/bin/run_external_test chef/berkshelf main rake
  expeditor:
    executor:
      docker:
        image: rubydistros/ubuntu-18.04:3.1

- label: ":habicat: Linux plan"
  commands:
    - sudo ./.expeditor/scripts/install-hab.sh 'x86_64-linux'
    - sudo ./.expeditor/scripts/verify-plan.sh
  timeout_in_minutes: 60
  expeditor:
    executor:
      linux:
        privileged: true
        single-use: true

- label: ":habicat: Linux plan (kernel2)"
  commands:
    - sudo ./.expeditor/scripts/install-hab.sh 'x86_64-linux-kernel2'
    - sudo ./.expeditor/scripts/verify-plan.sh
  timeout_in_minutes: 60
  expeditor:
    executor:
      linux:
        privileged: true
        single-use: true

- label: ":habicat: Windows plan"
  commands:
    - ./.expeditor/scripts/verify-plan.ps1
  timeout_in_minutes: 0
  expeditor:
    executor:
      windows:
        privileged: true
        single-use: true
        shell: ["powershell", "-Command"]
>>>>>>> d9efa9fe
<|MERGE_RESOLUTION|>--- conflicted
+++ resolved
@@ -8,371 +8,5 @@
       timeout_in_minutes: 60
 
 steps:
-<<<<<<< HEAD
   - command: .buildkite/verify.pipeline.sh | buildkite-agent pipeline upload
-    label: ":pipeline: Upload"
-=======
-
-#########################################################################
-  # Tests Ruby 3.1
-#########################################################################
-
-- label: "Integration Ubuntu 18.04 :ruby: 3.1"
-  commands:
-    - /workdir/.expeditor/scripts/bk_container_prep.sh
-    - cd /workdir; bundle config set --local without omnibus_package
-    - bundle config set --local path 'vendor/bundle'
-    - bundle install --jobs=3 --retry=3
-    - bundle exec rake spec:integration
-  expeditor:
-    executor:
-      docker:
-        image: rubydistros/ubuntu-18.04:3.1
-        privileged: true
-
-- label: "Functional Ubuntu 18.04 :ruby: 3.1"
-  commands:
-    - /workdir/.expeditor/scripts/bk_container_prep.sh
-    - apt-get update -y
-    - apt-get install -y cron locales libarchive-dev # needed for functional tests to pass
-    - cd /workdir; bundle config set --local without omnibus_package
-    - bundle config set --local path 'vendor/bundle'
-    - bundle install --jobs=3 --retry=3
-    - bundle exec rake spec:functional
-  expeditor:
-    executor:
-      docker:
-        image: rubydistros/ubuntu-18.04:3.1
-        privileged: true
-
-- label: "Unit Ubuntu 18.04 :ruby: 3.1"
-  commands:
-    - /workdir/.expeditor/scripts/bk_container_prep.sh
-    - apt-get update -y
-    - apt-get install -y libarchive-dev
-    - bundle config set --local without omnibus_package
-    - bundle config set --local path 'vendor/bundle'
-    - bundle install --jobs=3 --retry=3
-    - bundle exec rake spec:unit
-    - bundle exec rake component_specs
-  expeditor:
-    executor:
-      docker:
-        image: rubydistros/ubuntu-18.04:3.1
-
-- label: "Integration Ubuntu 20.04 :ruby: 3.1"
-  commands:
-    - /workdir/.expeditor/scripts/bk_container_prep.sh
-    - cd /workdir; bundle config set --local without omnibus_package
-    - bundle config set --local path 'vendor/bundle'
-    - bundle install --jobs=3 --retry=3
-    - bundle exec rake spec:integration
-  expeditor:
-    executor:
-      docker:
-        image: rubydistros/ubuntu-20.04:3.1
-        privileged: true
-
-- label: "Functional Ubuntu 20.04 :ruby: 3.1"
-  commands:
-    - /workdir/.expeditor/scripts/bk_container_prep.sh
-    - apt-get update -y
-    - apt-get install -y cron locales libarchive-dev # needed for functional tests to pass
-    - cd /workdir; bundle config set --local without omnibus_package
-    - bundle config set --local path 'vendor/bundle'
-    - bundle install --jobs=3 --retry=3
-    - bundle exec rake spec:functional
-  expeditor:
-    executor:
-      docker:
-        image: rubydistros/ubuntu-20.04:3.1
-        privileged: true
-
-- label: "Unit Ubuntu 20.04 :ruby: 3.1"
-  commands:
-    - /workdir/.expeditor/scripts/bk_container_prep.sh
-    - apt-get update -y
-    - apt-get install -y libarchive-dev
-    - bundle config set --local without omnibus_package
-    - bundle config set --local path 'vendor/bundle'
-    - bundle install --jobs=3 --retry=3
-    - bundle exec rake spec:unit
-    - bundle exec rake component_specs
-  expeditor:
-    executor:
-      docker:
-        image: rubydistros/ubuntu-20.04:3.1
-
-- label: "Integration CentOS 7 :ruby: 3.1"
-  commands:
-    - /workdir/.expeditor/scripts/bk_container_prep.sh
-    - cd /workdir; bundle config set --local without omnibus_package
-    - bundle config set --local path 'vendor/bundle'
-    - bundle install --jobs=3 --retry=3
-    - bundle exec rake spec:integration
-  expeditor:
-    executor:
-      docker:
-        image: rubydistros/centos-7:3.1
-        privileged: true
-
-- label: "Functional CentOS 7 :ruby: 3.1"
-  commands:
-    - /workdir/.expeditor/scripts/bk_container_prep.sh
-    - yum install -y crontabs e2fsprogs
-    - yum install -y libarchive-devel
-    - cd /workdir; bundle config set --local without omnibus_package
-    - bundle config set --local path 'vendor/bundle'
-    - bundle install --jobs=3 --retry=3
-    - bundle exec rake spec:functional
-  expeditor:
-    executor:
-      docker:
-        image: rubydistros/centos-7:3.1
-        privileged: true
-
-- label: "Unit CentOS 7 :ruby: 3.1"
-  commands:
-    - /workdir/.expeditor/scripts/bk_container_prep.sh
-    - yum install -y libarchive-devel
-    - bundle config set --local without omnibus_package
-    - bundle config set --local path 'vendor/bundle'
-    - bundle install --jobs=3 --retry=3
-    - bundle exec rake spec:unit
-    - bundle exec rake component_specs
-  expeditor:
-    executor:
-      docker:
-        image: rubydistros/centos-7:3.1
-
-- label: "Integration openSUSE 15 :ruby: 3.1"
-  commands:
-    - /workdir/.expeditor/scripts/bk_container_prep.sh
-    - /workdir/.expeditor/scripts/zypper_prep.sh
-    - zypper install -y cron insserv-compat
-    - cd /workdir; bundle config set --local without omnibus_package
-    - bundle config set --local path 'vendor/bundle'
-    - bundle install --jobs=3 --retry=3
-    - bundle exec rake spec:integration
-  expeditor:
-    executor:
-      docker:
-        image: rubydistros/opensuse-15:3.1
-        privileged: true
-
-- label: "Functional openSUSE 15 :ruby: 3.1"
-  commands:
-    - /workdir/.expeditor/scripts/bk_container_prep.sh
-    - /workdir/.expeditor/scripts/zypper_prep.sh
-    - zypper install -y cronie insserv-compat
-    - zypper install -y libarchive-devel
-    - cd /workdir; bundle config set --local without omnibus_package
-    - bundle config set --local path 'vendor/bundle'
-    - bundle install --jobs=3 --retry=3
-    - bundle exec rake spec:functional
-  expeditor:
-    executor:
-      docker:
-        image: rubydistros/opensuse-15:3.1
-        privileged: true
-
-- label: "Unit openSUSE 15 :ruby: 3.1"
-  commands:
-    - /workdir/.expeditor/scripts/bk_container_prep.sh
-    - /workdir/.expeditor/scripts/zypper_prep.sh
-    - zypper install -y cron insserv-compat libarchive-devel
-    - bundle config set --local without omnibus_package
-    - bundle config set --local path 'vendor/bundle'
-    - bundle install --jobs=3 --retry=3
-    - bundle exec rake spec:unit
-    - bundle exec rake component_specs
-  expeditor:
-    executor:
-      docker:
-        image: rubydistros/opensuse-15:3.1
-
-- label: "Integration AlmaLinux 8 :ruby: 3.1"
-  commands:
-    - /workdir/.expeditor/scripts/bk_container_prep.sh
-    - cd /workdir; bundle config set --local without omnibus_package
-    - bundle config set --local path 'vendor/bundle'
-    - bundle install --jobs=3 --retry=3
-    - bundle exec rake spec:integration
-  expeditor:
-    executor:
-      docker:
-        image: rubydistros/almalinux-8:3.1
-        privileged: true
-
-- label: "Functional AlmaLinux 8 :ruby: 3.1"
-  commands:
-    - /workdir/.expeditor/scripts/bk_container_prep.sh
-    - dnf install -y crontabs e2fsprogs
-    - cd /workdir; bundle config set --local without omnibus_package
-    - bundle config set --local path 'vendor/bundle'
-    - bundle install --jobs=3 --retry=3
-    - bundle exec rake spec:functional
-  expeditor:
-    executor:
-      docker:
-        image: rubydistros/almalinux-8:3.1
-        privileged: true
-        environment:
-          - FORCE_FFI_YAJL=ext
-          - CHEF_LICENSE=accept-no-persist
-
-- label: "Unit AlmaLinux 8 :ruby: 3.1"
-  commands:
-    - /workdir/.expeditor/scripts/bk_container_prep.sh
-    - dnf install dnf-plugins-core -y
-    - dnf install https://dl.fedoraproject.org/pub/epel/epel-release-latest-8.noarch.rpm -y
-    - dnf config-manager --enable epel
-    - dnf config-manager --set-enabled powertools
-    - dnf install -y libarchive-devel
-    - bundle config set --local without omnibus_package
-    - bundle config set --local path 'vendor/bundle'
-    - bundle install --jobs=3 --retry=3
-    - bundle exec rake spec:unit
-    - bundle exec rake component_specs
-  expeditor:
-    executor:
-      docker:
-        image: rubydistros/almalinux-8:3.1
-
-- label: "Functional Windows :ruby: 3.1"
-  commands:
-    - .expeditor/scripts/bk_win_functional.ps1
-  expeditor:
-    executor:
-      windows:
-        privileged: true
-        single-use: true
-        shell: ["powershell", "-Command"]
-
-- label: "Integration Windows :ruby: 3.1"
-  commands:
-    - /workdir/.expeditor/scripts/bk_win_integration.ps1
-  expeditor:
-    executor:
-      docker:
-        host_os: windows
-        image: rubydistros/windows-2019:3.1
-        environment:
-          - FORCE_FFI_YAJL=ext
-          - CHEF_LICENSE=accept-no-persist
-        shell: ["powershell", "-Command"]
-
-- label: "Unit Windows :ruby: 3.1"
-  commands:
-    - /workdir/.expeditor/scripts/bk_win_unit.ps1
-  expeditor:
-    executor:
-      docker:
-        host_os: windows
-        image: rubydistros/windows-2019:3.1
-        environment:
-          - FORCE_FFI_YAJL=ext
-          - CHEF_LICENSE=accept-no-persist
-        shell: ["powershell", "-Command"]
-
-#########################################################################
-  # EXTERNAL GEM TESTING
-#########################################################################
-
-- label: "chef-zero gem :ruby: 3.1"
-  commands:
-    - /workdir/.expeditor/scripts/bk_container_prep.sh
-    - bundle config set --local without omnibus_package
-    - bundle config set --local path 'vendor/bundle'
-    - bundle install --jobs=3 --retry=3
-    - bundle exec tasks/bin/run_external_test chef/chef-zero main rake pedant
-  expeditor:
-    executor:
-      docker:
-        image: rubydistros/ubuntu-18.04:3.1
-        environment:
-          - PEDANT_OPTS=--skip-oc_id
-          - CHEF_FS=true
-
-- label: "cheffish gem :ruby: 3.1"
-  commands:
-    - /workdir/.expeditor/scripts/bk_container_prep.sh
-    - bundle config set --local without omnibus_package
-    - bundle config set --local path 'vendor/bundle'
-    - bundle install --jobs=3 --retry=3
-    - bundle exec tasks/bin/run_external_test chef/cheffish main rake spec
-  expeditor:
-    executor:
-      docker:
-        image: rubydistros/ubuntu-18.04:3.1
-
-- label: "chefspec gem :ruby: 3.1"
-  commands:
-    - /workdir/.expeditor/scripts/bk_container_prep.sh
-    - bundle config set --local without omnibus_package
-    - bundle config set --local path 'vendor/bundle'
-    - bundle install --jobs=3 --retry=3
-    - bundle exec tasks/bin/run_external_test chefspec/chefspec main rake
-  expeditor:
-    executor:
-      docker:
-        image: rubydistros/ubuntu-18.04:3.1
-
-- label: "knife-windows gem :ruby: 3.1"
-  commands:
-    - /workdir/.expeditor/scripts/bk_container_prep.sh
-    - bundle config set --local without omnibus_package
-    - bundle config set --local path 'vendor/bundle'
-    - bundle install --jobs=3 --retry=3
-    - bundle exec tasks/bin/run_external_test chef/knife-windows main rake spec
-  expeditor:
-    executor:
-      docker:
-        image: rubydistros/ubuntu-18.04:3.1
-
-- label: "berkshelf gem :ruby: 3.1"
-  commands:
-    - /workdir/.expeditor/scripts/bk_container_prep.sh
-    - apt-get update -y
-    - apt-get install -y graphviz
-    - bundle config set --local without omnibus_package
-    - bundle install --jobs=3 --retry=3
-    - bundle exec tasks/bin/run_external_test chef/berkshelf main rake
-  expeditor:
-    executor:
-      docker:
-        image: rubydistros/ubuntu-18.04:3.1
-
-- label: ":habicat: Linux plan"
-  commands:
-    - sudo ./.expeditor/scripts/install-hab.sh 'x86_64-linux'
-    - sudo ./.expeditor/scripts/verify-plan.sh
-  timeout_in_minutes: 60
-  expeditor:
-    executor:
-      linux:
-        privileged: true
-        single-use: true
-
-- label: ":habicat: Linux plan (kernel2)"
-  commands:
-    - sudo ./.expeditor/scripts/install-hab.sh 'x86_64-linux-kernel2'
-    - sudo ./.expeditor/scripts/verify-plan.sh
-  timeout_in_minutes: 60
-  expeditor:
-    executor:
-      linux:
-        privileged: true
-        single-use: true
-
-- label: ":habicat: Windows plan"
-  commands:
-    - ./.expeditor/scripts/verify-plan.ps1
-  timeout_in_minutes: 0
-  expeditor:
-    executor:
-      windows:
-        privileged: true
-        single-use: true
-        shell: ["powershell", "-Command"]
->>>>>>> d9efa9fe
+    label: ":pipeline: Upload"