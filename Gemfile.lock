--- conflicted
+++ resolved
@@ -77,13 +77,8 @@
       train-winrm (>= 0.2.5)
       unf_ext (~> 0.0.8.2)
       uuidtools (>= 2.1.5, < 3.0)
-<<<<<<< HEAD
       vault (~> 0.18.2)
     chef (18.4.52-x64-mingw-ucrt)
-=======
-      vault (~> 0.16)
-    chef (18.4.54-x64-mingw-ucrt)
->>>>>>> 99c85436
       addressable
       aws-sdk-s3 (~> 1.91)
       aws-sdk-secretsmanager (~> 1.46)
@@ -515,7 +510,7 @@
   rake
   rb-readline
   rest-client!
-   ruby-shadow!
+  ruby-shadow!
   rspec
   webmock
 
