GIT
  remote: https://github.com/chef/chefstyle.git
  revision: 71ae97744713ffd91ac8277d7a1385dabb6d570b
  branch: main
  specs:
    chefstyle (2.2.2)
      rubocop (= 1.25.1)

GIT
  remote: https://github.com/chef/ohai.git
  revision: ecac9bc41e7aff16786af373029d685ac7f558d4
  branch: main
  specs:
    ohai (18.0.10)
      chef-config (>= 14.12, < 19)
      chef-utils (>= 16.0, < 19)
      ffi (~> 1.9)
      ffi-yajl (~> 2.2)
      ipaddress
      mixlib-cli (>= 1.7.0)
      mixlib-config (>= 2.0, < 4.0)
      mixlib-log (>= 2.0.1, < 4.0)
      mixlib-shellout (~> 3.2, >= 3.2.5)
      plist (~> 3.1)
      train-core
      wmi-lite (~> 1.0)

GIT
  remote: https://github.com/chef/ruby-proxifier
  revision: 8b87d0b5b469adbd93eabc0d20f3e47007aef743
  branch: lcg/ruby-3
  specs:
    proxifier (1.0.3)

GIT
  remote: https://github.com/chef/ruby-shadow
  revision: 3b8ea40b0e943b5de721d956741308ce805a5c3c
  branch: lcg/ruby-3.0
  specs:
    ruby-shadow (2.5.0)

GIT
  remote: https://github.com/knu/ruby-unf_ext
  revision: 533a29df68d510b12ef4413742fd5038670d98ca
  tag: v0.0.8.2.beta
  specs:
    unf_ext (0.0.8.2.beta)

PATH
  remote: .
  specs:
    chef (18.0.90)
      addressable
      aws-sdk-s3 (~> 1.91)
      aws-sdk-secretsmanager (~> 1.46)
      chef-config (= 18.0.90)
      chef-utils (= 18.0.90)
      chef-vault
      chef-zero (>= 14.0.11)
      corefoundation (~> 0.3.4)
      diff-lcs (>= 1.2.4, < 1.6.0, != 1.4.0)
      erubis (~> 2.7)
      ffi (>= 1.5.0)
      ffi-libarchive (~> 1.0, >= 1.0.3)
      ffi-yajl (~> 2.2)
      iniparse (~> 1.4)
      inspec-core (~> 4.23)
      license-acceptance (>= 1.0.5, < 3)
      mixlib-archive (>= 0.4, < 2.0)
      mixlib-authentication (>= 2.1, < 4)
      mixlib-cli (>= 2.1.1, < 3.0)
      mixlib-log (>= 2.0.3, < 4.0)
      mixlib-shellout (>= 3.1.1, < 4.0)
      net-ftp
      net-sftp (>= 2.1.2, < 4.0)
      ohai (~> 18.0)
      plist (~> 3.2)
      proxifier (~> 1.0)
      syslog-logger (~> 1.6)
      train-core (~> 3.2, >= 3.2.28)
      train-rest (>= 0.4.1)
      train-winrm (>= 0.2.5)
      uuidtools (>= 2.1.5, < 3.0)
      vault (~> 0.16)
    chef (18.0.90-universal-mingw32)
      addressable
      aws-sdk-s3 (~> 1.91)
      aws-sdk-secretsmanager (~> 1.46)
      chef-config (= 18.0.90)
      chef-powershell (~> 1.0.12)
      chef-utils (= 18.0.90)
      chef-vault
      chef-zero (>= 14.0.11)
      corefoundation (~> 0.3.4)
      diff-lcs (>= 1.2.4, < 1.6.0, != 1.4.0)
      erubis (~> 2.7)
      ffi (>= 1.5.0)
      ffi-libarchive (~> 1.0, >= 1.0.3)
      ffi-yajl (~> 2.2)
      iniparse (~> 1.4)
      inspec-core (~> 4.23)
      iso8601 (>= 0.12.1, < 0.14)
      license-acceptance (>= 1.0.5, < 3)
      mixlib-archive (>= 0.4, < 2.0)
      mixlib-authentication (>= 2.1, < 4)
      mixlib-cli (>= 2.1.1, < 3.0)
      mixlib-log (>= 2.0.3, < 4.0)
      mixlib-shellout (>= 3.1.1, < 4.0)
      net-ftp
      net-sftp (>= 2.1.2, < 4.0)
      ohai (~> 18.0)
      plist (~> 3.2)
      proxifier (~> 1.0)
      syslog-logger (~> 1.6)
      train-core (~> 3.2, >= 3.2.28)
      train-rest (>= 0.4.1)
      train-winrm (>= 0.2.5)
      uuidtools (>= 2.1.5, < 3.0)
      vault (~> 0.16)
      win32-api (~> 1.5)
      win32-certstore (~> 0.6.2)
      win32-event (~> 0.6.1)
      win32-eventlog (= 0.6.3)
      win32-mmap (~> 0.4.1)
      win32-mutex (~> 0.4.2)
      win32-process (~> 0.9)
      win32-service (>= 2.1.5, < 3.0)
      win32-taskscheduler (~> 2.0)
      wmi-lite (~> 1.0)

PATH
  remote: chef-bin
  specs:
    chef-bin (18.0.90)
      chef (= 18.0.90)

PATH
  remote: chef-config
  specs:
    chef-config (18.0.90)
      addressable
      chef-utils (= 18.0.90)
      fuzzyurl
      mixlib-config (>= 2.2.12, < 4.0)
      mixlib-shellout (>= 2.0, < 4.0)
      tomlrb (~> 1.2)

PATH
  remote: chef-utils
  specs:
    chef-utils (18.0.90)
      concurrent-ruby

GEM
  remote: https://rubygems.org/
  specs:
    addressable (2.8.0)
      public_suffix (>= 2.0.2, < 5.0)
    appbundler (0.13.4)
      mixlib-cli (>= 1.4, < 3.0)
      mixlib-shellout (>= 2.0, < 4.0)
    ast (2.4.2)
    aws-eventstream (1.2.0)
<<<<<<< HEAD
    aws-partitions (1.577.0)
    aws-sdk-core (3.130.1)
=======
    aws-partitions (1.575.0)
    aws-sdk-core (3.130.0)
>>>>>>> 7a3bfd07
      aws-eventstream (~> 1, >= 1.0.2)
      aws-partitions (~> 1, >= 1.525.0)
      aws-sigv4 (~> 1.1)
      jmespath (~> 1.0)
    aws-sdk-kms (1.55.0)
      aws-sdk-core (~> 3, >= 3.127.0)
      aws-sigv4 (~> 1.1)
    aws-sdk-s3 (1.113.0)
      aws-sdk-core (~> 3, >= 3.127.0)
      aws-sdk-kms (~> 1)
      aws-sigv4 (~> 1.4)
    aws-sdk-secretsmanager (1.59.0)
      aws-sdk-core (~> 3, >= 3.127.0)
      aws-sigv4 (~> 1.1)
    aws-sigv4 (1.4.0)
      aws-eventstream (~> 1, >= 1.0.2)
    binding_of_caller (1.0.0)
      debug_inspector (>= 0.0.1)
    builder (3.2.4)
    byebug (11.1.3)
    chef-powershell (1.0.13)
      ffi (~> 1.15)
      ffi-yajl (~> 2.4)
    chef-telemetry (1.1.1)
      chef-config
      concurrent-ruby (~> 1.0)
    chef-vault (4.1.5)
    chef-zero (15.0.11)
      ffi-yajl (~> 2.2)
      hashie (>= 2.0, < 5.0)
      mixlib-log (>= 2.0, < 4.0)
      rack (~> 2.0, >= 2.0.6)
      uuidtools (~> 2.1)
      webrick
    cheffish (17.0.0)
      chef-utils (>= 17.0)
      chef-zero (>= 14.0)
      net-ssh
    coderay (1.1.3)
    concurrent-ruby (1.1.10)
    corefoundation (0.3.13)
      ffi (>= 1.15.0)
    crack (0.4.5)
      rexml
    date (3.2.2)
    debug_inspector (1.1.0)
    diff-lcs (1.5.0)
    domain_name (0.5.20190701)
      unf (>= 0.0.5, < 1.0.0)
    ed25519 (1.3.0)
    erubi (1.10.0)
    erubis (2.7.0)
    faraday (1.4.3)
      faraday-em_http (~> 1.0)
      faraday-em_synchrony (~> 1.0)
      faraday-excon (~> 1.1)
      faraday-net_http (~> 1.0)
      faraday-net_http_persistent (~> 1.1)
      multipart-post (>= 1.2, < 3)
      ruby2_keywords (>= 0.0.4)
    faraday-em_http (1.0.0)
    faraday-em_synchrony (1.0.0)
    faraday-excon (1.1.0)
    faraday-net_http (1.0.1)
    faraday-net_http_persistent (1.2.0)
    faraday_middleware (1.2.0)
      faraday (~> 1.0)
    fauxhai-ng (9.3.0)
      net-ssh
    ffi (1.15.5)
    ffi (1.15.5-x64-mingw32)
    ffi (1.15.5-x64-unknown)
    ffi (1.15.5-x86-mingw32)
    ffi-libarchive (1.1.3)
      ffi (~> 1.0)
    ffi-win32-extensions (1.0.4)
      ffi
    ffi-yajl (2.4.0)
      libyajl2 (>= 1.2)
    fuzzyurl (0.9.0)
    gssapi (1.3.1)
      ffi (>= 1.0.1)
    gyoku (1.4.0)
      builder (>= 2.1.2)
      rexml (~> 3.0)
    hashdiff (1.0.1)
    hashie (4.1.0)
    http-accept (1.7.0)
    http-cookie (1.0.4)
      domain_name (~> 0.5)
    httpclient (2.8.3)
    iniparse (1.5.0)
    inspec-core (4.56.19)
      addressable (~> 2.4)
      chef-telemetry (~> 1.0, >= 1.0.8)
      faraday (>= 0.9.0, < 1.5)
      faraday_middleware (~> 1.0)
      hashie (>= 3.4, < 5.0)
      license-acceptance (>= 0.2.13, < 3.0)
      method_source (>= 0.8, < 2.0)
      mixlib-log (~> 3.0)
      multipart-post (~> 2.0)
      parallel (~> 1.9)
      parslet (>= 1.5, < 2.0)
      pry (~> 0.13)
      rspec (>= 3.9, <= 3.11)
      rspec-its (~> 1.2)
      rubyzip (>= 1.2.2, < 3.0)
      semverse (~> 3.0)
      sslshake (~> 1.2)
      thor (>= 0.20, < 2.0)
      tomlrb (>= 1.2, < 2.1)
      train-core (~> 3.0)
      tty-prompt (~> 0.17)
      tty-table (~> 0.10)
    inspec-core-bin (4.56.19)
      inspec-core (= 4.56.19)
    ipaddress (0.8.3)
    iso8601 (0.13.0)
    jmespath (1.6.1)
    json (2.6.1)
    libyajl2 (2.1.0)
    license-acceptance (2.1.13)
      pastel (~> 0.7)
      tomlrb (>= 1.2, < 3.0)
      tty-box (~> 0.6)
      tty-prompt (~> 0.20)
    little-plugger (1.1.4)
    logging (2.3.0)
      little-plugger (~> 1.1)
      multi_json (~> 1.14)
    method_source (1.0.0)
    mime-types (3.4.1)
      mime-types-data (~> 3.2015)
    mime-types-data (3.2022.0105)
    mixlib-archive (1.1.7)
      mixlib-log
    mixlib-archive (1.1.7-universal-mingw32)
      mixlib-log
    mixlib-authentication (3.0.10)
    mixlib-cli (2.1.8)
    mixlib-config (3.0.9)
      tomlrb
    mixlib-log (3.0.9)
    mixlib-shellout (3.2.7)
      chef-utils
    mixlib-shellout (3.2.7-universal-mingw32)
      chef-utils
      ffi-win32-extensions (~> 1.0.3)
      win32-process (~> 0.9)
      wmi-lite (~> 1.0)
    mixlib-shellout (3.2.7-x64-unknown)
      chef-utils
      ffi-win32-extensions (~> 1.0.3)
      win32-process (~> 0.9)
      wmi-lite (~> 1.0)
    multi_json (1.15.0)
    multipart-post (2.1.1)
    net-ftp (0.1.3)
      net-protocol
      time
    net-protocol (0.1.3)
      timeout
    net-scp (3.0.0)
      net-ssh (>= 2.6.5, < 7.0.0)
    net-sftp (3.0.0)
      net-ssh (>= 5.0.0, < 7.0.0)
    net-ssh (6.1.0)
    netrc (0.11.0)
    nori (2.6.0)
    parallel (1.22.1)
    parser (3.1.2.0)
      ast (~> 2.4.1)
    parslet (1.8.2)
    pastel (0.8.0)
      tty-color (~> 0.5)
    plist (3.6.0)
    pry (0.13.0)
      coderay (~> 1.1)
      method_source (~> 1.0)
    pry-byebug (3.9.0)
      byebug (~> 11.0)
      pry (~> 0.13.0)
    pry-stack_explorer (0.6.1)
      binding_of_caller (~> 1.0)
      pry (~> 0.13)
    public_suffix (4.0.7)
    rack (2.2.3)
    rainbow (3.1.1)
    rake (13.0.6)
    rb-readline (0.5.5)
    regexp_parser (2.3.0)
    rest-client (2.1.0)
      http-accept (>= 1.7.0, < 2.0)
      http-cookie (>= 1.0.2, < 2.0)
      mime-types (>= 1.16, < 4.0)
      netrc (~> 0.8)
    rest-client (2.1.0-x64-mingw32)
      ffi (~> 1.9)
      http-accept (>= 1.7.0, < 2.0)
      http-cookie (>= 1.0.2, < 2.0)
      mime-types (>= 1.16, < 4.0)
      netrc (~> 0.8)
    rest-client (2.1.0-x86-mingw32)
      ffi (~> 1.9)
      http-accept (>= 1.7.0, < 2.0)
      http-cookie (>= 1.0.2, < 2.0)
      mime-types (>= 1.16, < 4.0)
      netrc (~> 0.8)
    rexml (3.2.5)
    rspec (3.11.0)
      rspec-core (~> 3.11.0)
      rspec-expectations (~> 3.11.0)
      rspec-mocks (~> 3.11.0)
    rspec-core (3.11.0)
      rspec-support (~> 3.11.0)
    rspec-expectations (3.11.0)
      diff-lcs (>= 1.2.0, < 2.0)
      rspec-support (~> 3.11.0)
    rspec-its (1.3.0)
      rspec-core (>= 3.0.0)
      rspec-expectations (>= 3.0.0)
    rspec-mocks (3.11.1)
      diff-lcs (>= 1.2.0, < 2.0)
      rspec-support (~> 3.11.0)
    rspec-support (3.11.0)
    rubocop (1.25.1)
      parallel (~> 1.10)
      parser (>= 3.1.0.0)
      rainbow (>= 2.2.2, < 4.0)
      regexp_parser (>= 1.8, < 3.0)
      rexml
      rubocop-ast (>= 1.15.1, < 2.0)
      ruby-progressbar (~> 1.7)
      unicode-display_width (>= 1.4.0, < 3.0)
    rubocop-ast (1.17.0)
      parser (>= 3.1.1.0)
    ruby-progressbar (1.11.0)
    ruby2_keywords (0.0.5)
    rubyntlm (0.6.3)
    rubyzip (2.3.2)
    semverse (3.0.0)
    sslshake (1.3.1)
    strings (0.2.1)
      strings-ansi (~> 0.2)
      unicode-display_width (>= 1.5, < 3.0)
      unicode_utils (~> 1.4)
    strings-ansi (0.2.0)
    structured_warnings (0.4.0)
    syslog-logger (1.6.8)
    thor (1.2.1)
    time (0.2.0)
      date
    timeout (0.2.0)
    tomlrb (1.3.0)
    train-core (3.9.2)
      addressable (~> 2.5)
      ffi (!= 1.13.0)
      json (>= 1.8, < 3.0)
      mixlib-shellout (>= 2.0, < 4.0)
      net-scp (>= 1.2, < 4.0)
      net-ssh (>= 2.9, < 7.0)
    train-rest (0.4.2)
      rest-client (~> 2.1)
      train-core (~> 3.0)
    train-winrm (0.2.13)
      winrm (>= 2.3.6, < 3.0)
      winrm-elevated (~> 1.2.2)
      winrm-fs (~> 1.0)
    tty-box (0.7.0)
      pastel (~> 0.8)
      strings (~> 0.2.0)
      tty-cursor (~> 0.7)
    tty-color (0.6.0)
    tty-cursor (0.7.1)
    tty-prompt (0.23.1)
      pastel (~> 0.8)
      tty-reader (~> 0.8)
    tty-reader (0.9.0)
      tty-cursor (~> 0.7)
      tty-screen (~> 0.8)
      wisper (~> 2.0)
    tty-screen (0.8.1)
    tty-table (0.12.0)
      pastel (~> 0.8)
      strings (~> 0.2.0)
      tty-screen (~> 0.8)
    unf (0.1.4)
      unf_ext
    unicode-display_width (2.1.0)
    unicode_utils (1.4.0)
    uuidtools (2.2.0)
    vault (0.16.0)
      aws-sigv4
    webmock (3.14.0)
      addressable (>= 2.8.0)
      crack (>= 0.3.2)
      hashdiff (>= 0.4.0, < 2.0.0)
    webrick (1.7.0)
    win32-api (1.10.1-universal-mingw32)
    win32-certstore (0.6.2)
      ffi
      mixlib-shellout
    win32-event (0.6.3)
      win32-ipc (>= 0.6.0)
    win32-eventlog (0.6.3)
      ffi
    win32-ipc (0.7.0)
      ffi
    win32-mmap (0.4.2)
      ffi
    win32-mutex (0.4.3)
      win32-ipc (>= 0.6.0)
    win32-process (0.9.0)
      ffi (>= 1.0.0)
    win32-service (2.3.2)
      ffi
      ffi-win32-extensions
    win32-taskscheduler (2.0.4)
      ffi
      structured_warnings
    winrm (2.3.6)
      builder (>= 2.1.2)
      erubi (~> 1.8)
      gssapi (~> 1.2)
      gyoku (~> 1.0)
      httpclient (~> 2.2, >= 2.2.0.2)
      logging (>= 1.6.1, < 3.0)
      nori (~> 2.0)
      rubyntlm (~> 0.6.0, >= 0.6.3)
    winrm-elevated (1.2.3)
      erubi (~> 1.8)
      winrm (~> 2.0)
      winrm-fs (~> 1.0)
    winrm-fs (1.3.5)
      erubi (~> 1.8)
      logging (>= 1.6.1, < 3.0)
      rubyzip (~> 2.0)
      winrm (~> 2.0)
    wisper (2.0.1)
    wmi-lite (1.0.7)

PLATFORMS
  ruby
  x64-mingw32
  x64-unknown
  x86-mingw32

DEPENDENCIES
  appbundler
  chef!
  chef-bin!
  chef-config!
  chef-utils!
  chef-vault
  cheffish (>= 17)
  chefstyle!
  ed25519 (~> 1.2)
  fauxhai-ng
  inspec-core-bin (~> 4.24)
  ohai!
  proxifier!
  pry (= 0.13.0)
  pry-byebug
  pry-stack_explorer
  rake
  rb-readline
  rspec
  ruby-shadow!
  unf_ext!
  webmock

BUNDLED WITH
   2.3.7<|MERGE_RESOLUTION|>--- conflicted
+++ resolved
@@ -161,13 +161,8 @@
       mixlib-shellout (>= 2.0, < 4.0)
     ast (2.4.2)
     aws-eventstream (1.2.0)
-<<<<<<< HEAD
     aws-partitions (1.577.0)
     aws-sdk-core (3.130.1)
-=======
-    aws-partitions (1.575.0)
-    aws-sdk-core (3.130.0)
->>>>>>> 7a3bfd07
       aws-eventstream (~> 1, >= 1.0.2)
       aws-partitions (~> 1, >= 1.525.0)
       aws-sigv4 (~> 1.1)
