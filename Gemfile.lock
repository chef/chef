--- conflicted
+++ resolved
@@ -35,21 +35,12 @@
 PATH
   remote: .
   specs:
-<<<<<<< HEAD
-    chef (17.10.53)
-      addressable
-      aws-sdk-s3 (~> 1.91)
-      aws-sdk-secretsmanager (~> 1.46)
-      chef-config (= 17.10.53)
-      chef-utils (= 17.10.53)
-=======
     chef (17.10.54)
       addressable
       aws-sdk-s3 (~> 1.91)
       aws-sdk-secretsmanager (~> 1.46)
       chef-config (= 17.10.54)
       chef-utils (= 17.10.54)
->>>>>>> 13a19f53
       chef-vault
       chef-zero (>= 14.0.11)
       corefoundation (~> 0.3.4)
@@ -75,15 +66,6 @@
       train-winrm (>= 0.2.5)
       uuidtools (>= 2.1.5, < 3.0)
       vault (~> 0.16)
-<<<<<<< HEAD
-    chef (17.10.53-universal-mingw32)
-      addressable
-      aws-sdk-s3 (~> 1.91)
-      aws-sdk-secretsmanager (~> 1.46)
-      chef-config (= 17.10.53)
-      chef-powershell (~> 1.0.12)
-      chef-utils (= 17.10.53)
-=======
     chef (17.10.54-universal-mingw32)
       addressable
       aws-sdk-s3 (~> 1.91)
@@ -91,7 +73,6 @@
       chef-config (= 17.10.54)
       chef-powershell (~> 1.0.12)
       chef-utils (= 17.10.54)
->>>>>>> 13a19f53
       chef-vault
       chef-zero (>= 14.0.11)
       corefoundation (~> 0.3.4)
@@ -132,26 +113,15 @@
 PATH
   remote: chef-bin
   specs:
-<<<<<<< HEAD
-    chef-bin (17.10.53)
-      chef (= 17.10.53)
-=======
     chef-bin (17.10.54)
       chef (= 17.10.54)
->>>>>>> 13a19f53
 
 PATH
   remote: chef-config
   specs:
-<<<<<<< HEAD
-    chef-config (17.10.53)
-      addressable
-      chef-utils (= 17.10.53)
-=======
     chef-config (17.10.54)
       addressable
       chef-utils (= 17.10.54)
->>>>>>> 13a19f53
       fuzzyurl
       mixlib-config (>= 2.2.12, < 4.0)
       mixlib-shellout (>= 2.0, < 4.0)
@@ -160,11 +130,7 @@
 PATH
   remote: chef-utils
   specs:
-<<<<<<< HEAD
-    chef-utils (17.10.53)
-=======
     chef-utils (17.10.54)
->>>>>>> 13a19f53
       concurrent-ruby
 
 GEM
@@ -177,11 +143,7 @@
       mixlib-shellout (>= 2.0, < 4.0)
     ast (2.4.2)
     aws-eventstream (1.2.0)
-<<<<<<< HEAD
-    aws-partitions (1.753.0)
-=======
     aws-partitions (1.754.0)
->>>>>>> 13a19f53
     aws-sdk-core (3.171.0)
       aws-eventstream (~> 1, >= 1.0.2)
       aws-partitions (~> 1, >= 1.651.0)
