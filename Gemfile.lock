GIT
  remote: https://github.com/chef/chefstyle.git
  revision: 71ae97744713ffd91ac8277d7a1385dabb6d570b
  branch: main
  specs:
    chefstyle (2.2.2)
      rubocop (= 1.25.1)

GIT
  remote: https://github.com/chef/ohai.git
  revision: db6480f47f37954b9d3ac1fbb7837fbdb474646a
  branch: main
  specs:
    ohai (18.0.9)
      chef-config (>= 14.12, < 19)
      chef-utils (>= 16.0, < 19)
      ffi (~> 1.9)
      ffi-yajl (~> 2.2)
      ipaddress
      mixlib-cli (>= 1.7.0)
      mixlib-config (>= 2.0, < 4.0)
      mixlib-log (>= 2.0.1, < 4.0)
      mixlib-shellout (~> 3.2, >= 3.2.5)
      plist (~> 3.1)
      train-core
      wmi-lite (~> 1.0)

GIT
  remote: https://github.com/chef/ruby-proxifier
  revision: 8b87d0b5b469adbd93eabc0d20f3e47007aef743
  branch: lcg/ruby-3
  specs:
    proxifier (1.0.3)

GIT
  remote: https://github.com/chef/ruby-shadow
  revision: 3b8ea40b0e943b5de721d956741308ce805a5c3c
  branch: lcg/ruby-3.0
  specs:
    ruby-shadow (2.5.0)

PATH
  remote: .
  specs:
    chef (18.0.77)
      addressable
      aws-sdk-s3 (~> 1.91)
      aws-sdk-secretsmanager (~> 1.46)
      chef-config (= 18.0.77)
      chef-utils (= 18.0.77)
      chef-vault
      chef-zero (>= 14.0.11)
      corefoundation (~> 0.3.4)
      diff-lcs (>= 1.2.4, < 1.6.0, != 1.4.0)
      erubis (~> 2.7)
      ffi (>= 1.5.0)
      ffi-libarchive (~> 1.0, >= 1.0.3)
      ffi-yajl (~> 2.2)
      iniparse (~> 1.4)
      inspec-core (~> 4.23)
      license-acceptance (>= 1.0.5, < 3)
      mixlib-archive (>= 0.4, < 2.0)
      mixlib-authentication (>= 2.1, < 4)
      mixlib-cli (>= 2.1.1, < 3.0)
      mixlib-log (>= 2.0.3, < 4.0)
      mixlib-shellout (>= 3.1.1, < 4.0)
      net-ftp
      net-sftp (>= 2.1.2, < 4.0)
      ohai (~> 18.0)
      plist (~> 3.2)
      proxifier (~> 1.0)
      syslog-logger (~> 1.6)
      train-core (~> 3.2, >= 3.2.28)
      train-rest (>= 0.4.1)
      train-winrm (>= 0.2.5)
      uuidtools (>= 2.1.5, < 3.0)
      vault (~> 0.16)
    chef (18.0.77-universal-mingw32)
      addressable
      aws-sdk-s3 (~> 1.91)
      aws-sdk-secretsmanager (~> 1.46)
      chef-config (= 18.0.77)
      chef-powershell (~> 1.0.12)
      chef-utils (= 18.0.77)
      chef-vault
      chef-zero (>= 14.0.11)
      corefoundation (~> 0.3.4)
      diff-lcs (>= 1.2.4, < 1.6.0, != 1.4.0)
      erubis (~> 2.7)
      ffi (>= 1.5.0)
      ffi-libarchive (~> 1.0, >= 1.0.3)
      ffi-yajl (~> 2.2)
      iniparse (~> 1.4)
      inspec-core (~> 4.23)
      iso8601 (>= 0.12.1, < 0.14)
      license-acceptance (>= 1.0.5, < 3)
      mixlib-archive (>= 0.4, < 2.0)
      mixlib-authentication (>= 2.1, < 4)
      mixlib-cli (>= 2.1.1, < 3.0)
      mixlib-log (>= 2.0.3, < 4.0)
      mixlib-shellout (>= 3.1.1, < 4.0)
      net-ftp
      net-sftp (>= 2.1.2, < 4.0)
      ohai (~> 18.0)
      plist (~> 3.2)
      proxifier (~> 1.0)
      syslog-logger (~> 1.6)
      train-core (~> 3.2, >= 3.2.28)
      train-rest (>= 0.4.1)
      train-winrm (>= 0.2.5)
      uuidtools (>= 2.1.5, < 3.0)
      vault (~> 0.16)
      win32-api (~> 1.5)
      win32-certstore (~> 0.6.2)
      win32-event (~> 0.6.1)
      win32-eventlog (= 0.6.3)
      win32-mmap (~> 0.4.1)
      win32-mutex (~> 0.4.2)
      win32-process (~> 0.9)
      win32-service (>= 2.1.5, < 3.0)
      win32-taskscheduler (~> 2.0)
      wmi-lite (~> 1.0)

PATH
  remote: chef-bin
  specs:
    chef-bin (18.0.77)
      chef (= 18.0.77)

PATH
  remote: chef-config
  specs:
    chef-config (18.0.77)
      addressable
      chef-utils (= 18.0.77)
      fuzzyurl
      mixlib-config (>= 2.2.12, < 4.0)
      mixlib-shellout (>= 2.0, < 4.0)
      tomlrb (~> 1.2)

PATH
  remote: chef-utils
  specs:
    chef-utils (18.0.77)
      concurrent-ruby

GEM
  remote: https://rubygems.org/
  specs:
    addressable (2.8.0)
      public_suffix (>= 2.0.2, < 5.0)
    appbundler (0.13.4)
      mixlib-cli (>= 1.4, < 3.0)
      mixlib-shellout (>= 2.0, < 4.0)
    ast (2.4.2)
    aws-eventstream (1.2.0)
<<<<<<< HEAD
    aws-partitions (1.570.0)
=======
    aws-partitions (1.571.0)
>>>>>>> 38fd05fc
    aws-sdk-core (3.130.0)
      aws-eventstream (~> 1, >= 1.0.2)
      aws-partitions (~> 1, >= 1.525.0)
      aws-sigv4 (~> 1.1)
      jmespath (~> 1.0)
    aws-sdk-kms (1.55.0)
      aws-sdk-core (~> 3, >= 3.127.0)
      aws-sigv4 (~> 1.1)
    aws-sdk-s3 (1.113.0)
      aws-sdk-core (~> 3, >= 3.127.0)
      aws-sdk-kms (~> 1)
      aws-sigv4 (~> 1.4)
    aws-sdk-secretsmanager (1.59.0)
      aws-sdk-core (~> 3, >= 3.127.0)
      aws-sigv4 (~> 1.1)
    aws-sigv4 (1.4.0)
      aws-eventstream (~> 1, >= 1.0.2)
    binding_of_caller (1.0.0)
      debug_inspector (>= 0.0.1)
    builder (3.2.4)
    byebug (11.1.3)
    chef-powershell (1.0.13)
      ffi (~> 1.15)
      ffi-yajl (~> 2.4)
    chef-telemetry (1.1.1)
      chef-config
      concurrent-ruby (~> 1.0)
    chef-vault (4.1.5)
    chef-zero (15.0.11)
      ffi-yajl (~> 2.2)
      hashie (>= 2.0, < 5.0)
      mixlib-log (>= 2.0, < 4.0)
      rack (~> 2.0, >= 2.0.6)
      uuidtools (~> 2.1)
      webrick
    cheffish (17.0.0)
      chef-utils (>= 17.0)
      chef-zero (>= 14.0)
      net-ssh
    coderay (1.1.3)
    concurrent-ruby (1.1.10)
    corefoundation (0.3.13)
      ffi (>= 1.15.0)
    crack (0.4.5)
      rexml
    date (3.2.2)
    debug_inspector (1.1.0)
    diff-lcs (1.5.0)
    domain_name (0.5.20190701)
      unf (>= 0.0.5, < 1.0.0)
    ed25519 (1.3.0)
    erubi (1.10.0)
    erubis (2.7.0)
    faraday (1.4.3)
      faraday-em_http (~> 1.0)
      faraday-em_synchrony (~> 1.0)
      faraday-excon (~> 1.1)
      faraday-net_http (~> 1.0)
      faraday-net_http_persistent (~> 1.1)
      multipart-post (>= 1.2, < 3)
      ruby2_keywords (>= 0.0.4)
    faraday-em_http (1.0.0)
    faraday-em_synchrony (1.0.0)
    faraday-excon (1.1.0)
    faraday-net_http (1.0.1)
    faraday-net_http_persistent (1.2.0)
    faraday_middleware (1.2.0)
      faraday (~> 1.0)
    fauxhai-ng (9.3.0)
      net-ssh
    ffi (1.15.5)
    ffi (1.15.5-x64-mingw-ucrt)
    ffi (1.15.5-x64-mingw32)
    ffi (1.15.5-x86-mingw32)
    ffi-libarchive (1.1.3)
      ffi (~> 1.0)
    ffi-win32-extensions (1.0.4)
      ffi
    ffi-yajl (2.4.0)
      libyajl2 (>= 1.2)
    fuzzyurl (0.9.0)
    gssapi (1.3.1)
      ffi (>= 1.0.1)
    gyoku (1.3.1)
      builder (>= 2.1.2)
    hashdiff (1.0.1)
    hashie (4.1.0)
    http-accept (1.7.0)
    http-cookie (1.0.4)
      domain_name (~> 0.5)
    httpclient (2.8.3)
    iniparse (1.5.0)
    inspec-core (4.56.19)
      addressable (~> 2.4)
      chef-telemetry (~> 1.0, >= 1.0.8)
      faraday (>= 0.9.0, < 1.5)
      faraday_middleware (~> 1.0)
      hashie (>= 3.4, < 5.0)
      license-acceptance (>= 0.2.13, < 3.0)
      method_source (>= 0.8, < 2.0)
      mixlib-log (~> 3.0)
      multipart-post (~> 2.0)
      parallel (~> 1.9)
      parslet (>= 1.5, < 2.0)
      pry (~> 0.13)
      rspec (>= 3.9, <= 3.11)
      rspec-its (~> 1.2)
      rubyzip (>= 1.2.2, < 3.0)
      semverse (~> 3.0)
      sslshake (~> 1.2)
      thor (>= 0.20, < 2.0)
      tomlrb (>= 1.2, < 2.1)
      train-core (~> 3.0)
      tty-prompt (~> 0.17)
      tty-table (~> 0.10)
    inspec-core-bin (4.56.19)
      inspec-core (= 4.56.19)
    io-wait (0.2.1)
    ipaddress (0.8.3)
    iso8601 (0.13.0)
    jmespath (1.6.1)
    json (2.6.1)
    libyajl2 (2.1.0)
    license-acceptance (2.1.13)
      pastel (~> 0.7)
      tomlrb (>= 1.2, < 3.0)
      tty-box (~> 0.6)
      tty-prompt (~> 0.20)
    little-plugger (1.1.4)
    logging (2.3.0)
      little-plugger (~> 1.1)
      multi_json (~> 1.14)
    method_source (1.0.0)
    mime-types (3.4.1)
      mime-types-data (~> 3.2015)
    mime-types-data (3.2022.0105)
    mixlib-archive (1.1.7)
      mixlib-log
    mixlib-archive (1.1.7-universal-mingw32)
      mixlib-log
    mixlib-authentication (3.0.10)
    mixlib-cli (2.1.8)
    mixlib-config (3.0.9)
      tomlrb
    mixlib-log (3.0.9)
    mixlib-shellout (3.2.5)
      chef-utils
    mixlib-shellout (3.2.5-universal-mingw32)
      chef-utils
      ffi-win32-extensions (~> 1.0.3)
      win32-process (~> 0.9)
      wmi-lite (~> 1.0)
    multi_json (1.15.0)
    multipart-post (2.1.1)
    net-ftp (0.1.3)
      net-protocol
      time
    net-protocol (0.1.2)
      io-wait
      timeout
    net-scp (3.0.0)
      net-ssh (>= 2.6.5, < 7.0.0)
    net-sftp (3.0.0)
      net-ssh (>= 5.0.0, < 7.0.0)
    net-ssh (6.1.0)
    netrc (0.11.0)
    nori (2.6.0)
    parallel (1.22.0)
    parser (3.1.1.0)
      ast (~> 2.4.1)
    parslet (1.8.2)
    pastel (0.8.0)
      tty-color (~> 0.5)
    plist (3.6.0)
    pry (0.13.0)
      coderay (~> 1.1)
      method_source (~> 1.0)
    pry-byebug (3.9.0)
      byebug (~> 11.0)
      pry (~> 0.13.0)
    pry-stack_explorer (0.6.1)
      binding_of_caller (~> 1.0)
      pry (~> 0.13)
    public_suffix (4.0.6)
    rack (2.2.3)
    rainbow (3.1.1)
    rake (13.0.6)
    rb-readline (0.5.5)
    regexp_parser (2.2.1)
    rest-client (2.1.0)
      http-accept (>= 1.7.0, < 2.0)
      http-cookie (>= 1.0.2, < 2.0)
      mime-types (>= 1.16, < 4.0)
      netrc (~> 0.8)
    rest-client (2.1.0-x64-mingw32)
      ffi (~> 1.9)
      http-accept (>= 1.7.0, < 2.0)
      http-cookie (>= 1.0.2, < 2.0)
      mime-types (>= 1.16, < 4.0)
      netrc (~> 0.8)
    rest-client (2.1.0-x86-mingw32)
      ffi (~> 1.9)
      http-accept (>= 1.7.0, < 2.0)
      http-cookie (>= 1.0.2, < 2.0)
      mime-types (>= 1.16, < 4.0)
      netrc (~> 0.8)
    rexml (3.2.5)
    rspec (3.11.0)
      rspec-core (~> 3.11.0)
      rspec-expectations (~> 3.11.0)
      rspec-mocks (~> 3.11.0)
    rspec-core (3.11.0)
      rspec-support (~> 3.11.0)
    rspec-expectations (3.11.0)
      diff-lcs (>= 1.2.0, < 2.0)
      rspec-support (~> 3.11.0)
    rspec-its (1.3.0)
      rspec-core (>= 3.0.0)
      rspec-expectations (>= 3.0.0)
    rspec-mocks (3.11.0)
      diff-lcs (>= 1.2.0, < 2.0)
      rspec-support (~> 3.11.0)
    rspec-support (3.11.0)
    rubocop (1.25.1)
      parallel (~> 1.10)
      parser (>= 3.1.0.0)
      rainbow (>= 2.2.2, < 4.0)
      regexp_parser (>= 1.8, < 3.0)
      rexml
      rubocop-ast (>= 1.15.1, < 2.0)
      ruby-progressbar (~> 1.7)
      unicode-display_width (>= 1.4.0, < 3.0)
    rubocop-ast (1.16.0)
      parser (>= 3.1.1.0)
    ruby-progressbar (1.11.0)
    ruby2_keywords (0.0.5)
    rubyntlm (0.6.3)
    rubyzip (2.3.2)
    semverse (3.0.0)
    sslshake (1.3.1)
    strings (0.2.1)
      strings-ansi (~> 0.2)
      unicode-display_width (>= 1.5, < 3.0)
      unicode_utils (~> 1.4)
    strings-ansi (0.2.0)
    structured_warnings (0.4.0)
    syslog-logger (1.6.8)
    thor (1.2.1)
    time (0.2.0)
      date
    timeout (0.2.0)
    tomlrb (1.3.0)
    train-core (3.8.9)
      addressable (~> 2.5)
      ffi (!= 1.13.0)
      json (>= 1.8, < 3.0)
      mixlib-shellout (>= 2.0, < 4.0)
      net-scp (>= 1.2, < 4.0)
      net-ssh (>= 2.9, < 7.0)
    train-rest (0.4.2)
      rest-client (~> 2.1)
      train-core (~> 3.0)
    train-winrm (0.2.13)
      winrm (>= 2.3.6, < 3.0)
      winrm-elevated (~> 1.2.2)
      winrm-fs (~> 1.0)
    tty-box (0.7.0)
      pastel (~> 0.8)
      strings (~> 0.2.0)
      tty-cursor (~> 0.7)
    tty-color (0.6.0)
    tty-cursor (0.7.1)
    tty-prompt (0.23.1)
      pastel (~> 0.8)
      tty-reader (~> 0.8)
    tty-reader (0.9.0)
      tty-cursor (~> 0.7)
      tty-screen (~> 0.8)
      wisper (~> 2.0)
    tty-screen (0.8.1)
    tty-table (0.12.0)
      pastel (~> 0.8)
      strings (~> 0.2.0)
      tty-screen (~> 0.8)
    unf (0.1.4)
      unf_ext
    unf_ext (0.0.8.1)
    unf_ext (0.0.8.1-x64-mingw32)
    unf_ext (0.0.8.1-x86-mingw32)
    unicode-display_width (2.1.0)
    unicode_utils (1.4.0)
    uuidtools (2.2.0)
    vault (0.16.0)
      aws-sigv4
    webmock (3.14.0)
      addressable (>= 2.8.0)
      crack (>= 0.3.2)
      hashdiff (>= 0.4.0, < 2.0.0)
    webrick (1.7.0)
    win32-api (1.10.1-universal-mingw32)
    win32-certstore (0.6.2)
      ffi
      mixlib-shellout
    win32-event (0.6.3)
      win32-ipc (>= 0.6.0)
    win32-eventlog (0.6.3)
      ffi
    win32-ipc (0.7.0)
      ffi
    win32-mmap (0.4.2)
      ffi
    win32-mutex (0.4.3)
      win32-ipc (>= 0.6.0)
    win32-process (0.9.0)
      ffi (>= 1.0.0)
    win32-service (2.3.2)
      ffi
      ffi-win32-extensions
    win32-taskscheduler (2.0.4)
      ffi
      structured_warnings
    winrm (2.3.6)
      builder (>= 2.1.2)
      erubi (~> 1.8)
      gssapi (~> 1.2)
      gyoku (~> 1.0)
      httpclient (~> 2.2, >= 2.2.0.2)
      logging (>= 1.6.1, < 3.0)
      nori (~> 2.0)
      rubyntlm (~> 0.6.0, >= 0.6.3)
    winrm-elevated (1.2.3)
      erubi (~> 1.8)
      winrm (~> 2.0)
      winrm-fs (~> 1.0)
    winrm-fs (1.3.5)
      erubi (~> 1.8)
      logging (>= 1.6.1, < 3.0)
      rubyzip (~> 2.0)
      winrm (~> 2.0)
    wisper (2.0.1)
    wmi-lite (1.0.5)

PLATFORMS
  ruby
  x64-mingw32
  x64-unknown
  x86-mingw32

DEPENDENCIES
  appbundler
  chef!
  chef-bin!
  chef-config!
  chef-utils!
  chef-vault
  cheffish (>= 17)
  chefstyle!
  ed25519 (~> 1.2)
  fauxhai-ng
  inspec-core-bin (~> 4.24)
  ohai!
  proxifier!
  pry (= 0.13.0)
  pry-byebug
  pry-stack_explorer
  rake
  rb-readline
  rspec
  ruby-shadow!
  webmock

BUNDLED WITH
   2.3.5<|MERGE_RESOLUTION|>--- conflicted
+++ resolved
@@ -154,11 +154,7 @@
       mixlib-shellout (>= 2.0, < 4.0)
     ast (2.4.2)
     aws-eventstream (1.2.0)
-<<<<<<< HEAD
-    aws-partitions (1.570.0)
-=======
     aws-partitions (1.571.0)
->>>>>>> 38fd05fc
     aws-sdk-core (3.130.0)
       aws-eventstream (~> 1, >= 1.0.2)
       aws-partitions (~> 1, >= 1.525.0)
