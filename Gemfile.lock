--- conflicted
+++ resolved
@@ -35,19 +35,11 @@
 PATH
   remote: .
   specs:
-<<<<<<< HEAD
-    chef (17.0.233)
-      addressable
-      bcrypt_pbkdf (~> 1.1)
-      chef-config (= 17.0.233)
-      chef-utils (= 17.0.233)
-=======
     chef (17.0.234)
       addressable
       bcrypt_pbkdf (~> 1.1)
       chef-config (= 17.0.234)
       chef-utils (= 17.0.234)
->>>>>>> 0a7489e3
       chef-vault
       chef-zero (>= 14.0.11)
       diff-lcs (>= 1.2.4, < 1.4.0)
@@ -79,80 +71,19 @@
       tty-screen (~> 0.6)
       tty-table (~> 0.11)
       uuidtools (>= 2.1.5, < 3.0)
-<<<<<<< HEAD
-=======
-    chef (17.0.234-universal-mingw32)
-      addressable
-      bcrypt_pbkdf (~> 1.1)
-      chef-config (= 17.0.234)
-      chef-utils (= 17.0.234)
-      chef-vault
-      chef-zero (>= 14.0.11)
-      diff-lcs (>= 1.2.4, < 1.4.0)
-      ed25519 (~> 1.2)
-      erubis (~> 2.7)
-      ffi (>= 1.5.0)
-      ffi-libarchive (~> 1.0, >= 1.0.3)
-      ffi-yajl (~> 2.2)
-      highline (>= 1.6.9, < 3)
-      iniparse (~> 1.4)
-      inspec-core (~> 4.23)
-      iso8601 (>= 0.12.1, < 0.14)
-      license-acceptance (>= 1.0.5, < 3)
-      mixlib-archive (>= 0.4, < 2.0)
-      mixlib-authentication (>= 2.1, < 4)
-      mixlib-cli (>= 2.1.1, < 3.0)
-      mixlib-log (>= 2.0.3, < 4.0)
-      mixlib-shellout (>= 3.1.1, < 4.0)
-      net-sftp (>= 2.1.2, < 4.0)
-      net-ssh (>= 5.1, < 7)
-      net-ssh-multi (~> 1.2, >= 1.2.1)
-      ohai (~> 17.0)
-      pastel
-      plist (~> 3.2)
-      proxifier (~> 1.0)
-      syslog-logger (~> 1.6)
-      train-core (~> 3.2, >= 3.2.28)
-      train-winrm (>= 0.2.5)
-      tty-prompt (~> 0.21)
-      tty-screen (~> 0.6)
-      tty-table (~> 0.11)
-      uuidtools (>= 2.1.5, < 3.0)
-      win32-api (~> 1.5.3)
-      win32-certstore (~> 0.6.2)
-      win32-event (~> 0.6.1)
-      win32-eventlog (= 0.6.3)
-      win32-mmap (~> 0.4.1)
-      win32-mutex (~> 0.4.2)
-      win32-process (~> 0.9)
-      win32-service (>= 2.1.5, < 3.0)
-      win32-taskscheduler (~> 2.0)
-      wmi-lite (~> 1.0)
->>>>>>> 0a7489e3
 
 PATH
   remote: chef-bin
   specs:
-<<<<<<< HEAD
-    chef-bin (17.0.233)
-      chef (= 17.0.233)
-=======
     chef-bin (17.0.234)
       chef (= 17.0.234)
->>>>>>> 0a7489e3
 
 PATH
   remote: chef-config
   specs:
-<<<<<<< HEAD
-    chef-config (17.0.233)
-      addressable
-      chef-utils (= 17.0.233)
-=======
     chef-config (17.0.234)
       addressable
       chef-utils (= 17.0.234)
->>>>>>> 0a7489e3
       fuzzyurl
       mixlib-config (>= 2.2.12, < 4.0)
       mixlib-shellout (>= 2.0, < 4.0)
@@ -161,11 +92,7 @@
 PATH
   remote: chef-utils
   specs:
-<<<<<<< HEAD
-    chef-utils (17.0.233)
-=======
     chef-utils (17.0.234)
->>>>>>> 0a7489e3
       concurrent-ruby
 
 GEM
@@ -396,31 +323,6 @@
       crack (>= 0.3.2)
       hashdiff (>= 0.4.0, < 2.0.0)
     webrick (1.7.0)
-<<<<<<< HEAD
-=======
-    win32-api (1.5.3-universal-mingw32)
-    win32-certstore (0.6.2)
-      ffi
-      mixlib-shellout
-    win32-event (0.6.3)
-      win32-ipc (>= 0.6.0)
-    win32-eventlog (0.6.3)
-      ffi
-    win32-ipc (0.7.0)
-      ffi
-    win32-mmap (0.4.2)
-      ffi
-    win32-mutex (0.4.3)
-      win32-ipc (>= 0.6.0)
-    win32-process (0.9.0)
-      ffi (>= 1.0.0)
-    win32-service (2.2.0)
-      ffi
-      ffi-win32-extensions
-    win32-taskscheduler (2.0.4)
-      ffi
-      structured_warnings
->>>>>>> 0a7489e3
     winrm (2.3.6)
       builder (>= 2.1.2)
       erubi (~> 1.8)
