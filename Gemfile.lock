GIT
  remote: https://github.com/chef/chefstyle.git
  revision: 71ae97744713ffd91ac8277d7a1385dabb6d570b
  branch: main
  specs:
    chefstyle (2.2.2)
      rubocop (= 1.25.1)

GIT
  remote: https://github.com/chef/ohai.git
  revision: 3eb0b2f3d5a45aec4593b5eb5b103918836302d5
  branch: 17-stable
  specs:
    ohai (17.9.1)
      chef-config (>= 14.12, < 18)
      chef-utils (>= 16.0, < 18)
      ffi (~> 1.9)
      ffi-yajl (~> 2.2)
      ipaddress
      mixlib-cli (>= 1.7.0)
      mixlib-config (>= 2.0, < 4.0)
      mixlib-log (>= 2.0.1, < 4.0)
      mixlib-shellout (~> 3.2, >= 3.2.5)
      plist (~> 3.1)
      train-core
      wmi-lite (~> 1.0)

GIT
  remote: https://github.com/chef/ruby-shadow
  revision: 3b8ea40b0e943b5de721d956741308ce805a5c3c
  branch: lcg/ruby-3.0
  specs:
    ruby-shadow (2.5.0)

PATH
  remote: .
  specs:
<<<<<<< HEAD
    chef (17.10.35)
      addressable
      aws-sdk-s3 (~> 1.91)
      aws-sdk-secretsmanager (~> 1.46)
      chef-config (= 17.10.35)
      chef-utils (= 17.10.35)
=======
    chef (17.10.36)
      addressable
      aws-sdk-s3 (~> 1.91)
      aws-sdk-secretsmanager (~> 1.46)
      chef-config (= 17.10.36)
      chef-utils (= 17.10.36)
>>>>>>> c398df9f
      chef-vault
      chef-zero (>= 14.0.11)
      corefoundation (~> 0.3.4)
      diff-lcs (>= 1.2.4, < 1.6.0, != 1.4.0)
      erubis (~> 2.7)
      ffi (>= 1.5.0)
      ffi-libarchive (~> 1.0, >= 1.0.3)
      ffi-yajl (~> 2.2)
      iniparse (~> 1.4)
      inspec-core (>= 4.23)
      license-acceptance (>= 1.0.5, < 3)
      mixlib-archive (>= 0.4, < 2.0)
      mixlib-authentication (>= 2.1, < 4)
      mixlib-cli (>= 2.1.1, < 3.0)
      mixlib-log (>= 2.0.3, < 4.0)
      mixlib-shellout (>= 3.1.1, < 4.0)
      net-sftp (>= 2.1.2, < 5.0)
      ohai (~> 17.0)
      plist (~> 3.2)
      proxifier (~> 1.0)
      syslog-logger (~> 1.6)
      train-core (~> 3.10)
      train-winrm (>= 0.2.5)
      uuidtools (>= 2.1.5, < 3.0)
      vault (~> 0.16)
<<<<<<< HEAD
    chef (17.10.35-universal-mingw32)
      addressable
      aws-sdk-s3 (~> 1.91)
      aws-sdk-secretsmanager (~> 1.46)
      chef-config (= 17.10.35)
      chef-powershell (~> 1.0.12)
      chef-utils (= 17.10.35)
=======
    chef (17.10.36-universal-mingw32)
      addressable
      aws-sdk-s3 (~> 1.91)
      aws-sdk-secretsmanager (~> 1.46)
      chef-config (= 17.10.36)
      chef-powershell (~> 1.0.12)
      chef-utils (= 17.10.36)
>>>>>>> c398df9f
      chef-vault
      chef-zero (>= 14.0.11)
      corefoundation (~> 0.3.4)
      diff-lcs (>= 1.2.4, < 1.6.0, != 1.4.0)
      erubis (~> 2.7)
      ffi (>= 1.5.0)
      ffi-libarchive (~> 1.0, >= 1.0.3)
      ffi-yajl (~> 2.2)
      iniparse (~> 1.4)
      inspec-core (>= 4.23)
      iso8601 (>= 0.12.1, < 0.14)
      license-acceptance (>= 1.0.5, < 3)
      mixlib-archive (>= 0.4, < 2.0)
      mixlib-authentication (>= 2.1, < 4)
      mixlib-cli (>= 2.1.1, < 3.0)
      mixlib-log (>= 2.0.3, < 4.0)
      mixlib-shellout (>= 3.1.1, < 4.0)
      net-sftp (>= 2.1.2, < 5.0)
      ohai (~> 17.0)
      plist (~> 3.2)
      proxifier (~> 1.0)
      syslog-logger (~> 1.6)
      train-core (~> 3.10)
      train-winrm (>= 0.2.5)
      uuidtools (>= 2.1.5, < 3.0)
      vault (~> 0.16)
      win32-api (~> 1.5.3)
      win32-certstore (~> 0.6.14)
      win32-event (~> 0.6.1)
      win32-eventlog (= 0.6.3)
      win32-mmap (~> 0.4.1)
      win32-mutex (~> 0.4.2)
      win32-process (~> 0.9)
      win32-service (>= 2.1.5, < 3.0)
      win32-taskscheduler (~> 2.0)
      wmi-lite (~> 1.0)

PATH
  remote: chef-bin
  specs:
<<<<<<< HEAD
    chef-bin (17.10.35)
      chef (= 17.10.35)
=======
    chef-bin (17.10.36)
      chef (= 17.10.36)
>>>>>>> c398df9f

PATH
  remote: chef-config
  specs:
<<<<<<< HEAD
    chef-config (17.10.35)
      addressable
      chef-utils (= 17.10.35)
=======
    chef-config (17.10.36)
      addressable
      chef-utils (= 17.10.36)
>>>>>>> c398df9f
      fuzzyurl
      mixlib-config (>= 2.2.12, < 4.0)
      mixlib-shellout (>= 2.0, < 4.0)
      tomlrb (~> 1.2)

PATH
  remote: chef-utils
  specs:
<<<<<<< HEAD
    chef-utils (17.10.35)
=======
    chef-utils (17.10.36)
>>>>>>> c398df9f
      concurrent-ruby

GEM
  remote: https://rubygems.org/
  specs:
    addressable (2.8.1)
      public_suffix (>= 2.0.2, < 6.0)
    appbundler (0.13.4)
      mixlib-cli (>= 1.4, < 3.0)
      mixlib-shellout (>= 2.0, < 4.0)
    ast (2.4.2)
    aws-eventstream (1.2.0)
    aws-partitions (1.718.0)
    aws-sdk-core (3.170.0)
      aws-eventstream (~> 1, >= 1.0.2)
      aws-partitions (~> 1, >= 1.651.0)
      aws-sigv4 (~> 1.5)
      jmespath (~> 1, >= 1.6.1)
    aws-sdk-kms (1.63.0)
      aws-sdk-core (~> 3, >= 3.165.0)
      aws-sigv4 (~> 1.1)
    aws-sdk-s3 (1.119.1)
      aws-sdk-core (~> 3, >= 3.165.0)
      aws-sdk-kms (~> 1)
      aws-sigv4 (~> 1.4)
    aws-sdk-secretsmanager (1.72.0)
      aws-sdk-core (~> 3, >= 3.165.0)
      aws-sigv4 (~> 1.1)
    aws-sigv4 (1.5.2)
      aws-eventstream (~> 1, >= 1.0.2)
    binding_of_caller (1.0.0)
      debug_inspector (>= 0.0.1)
    builder (3.2.4)
    byebug (11.1.3)
    chef-telemetry (1.1.1)
      chef-config
      concurrent-ruby (~> 1.0)
    chef-vault (4.1.11)
    chef-zero (15.0.11)
      ffi-yajl (~> 2.2)
      hashie (>= 2.0, < 5.0)
      mixlib-log (>= 2.0, < 4.0)
      rack (~> 2.0, >= 2.0.6)
      uuidtools (~> 2.1)
      webrick
    cheffish (17.1.5)
      chef-utils (>= 17.0)
      chef-zero (>= 14.0)
      net-ssh
    coderay (1.1.3)
    concurrent-ruby (1.2.2)
    corefoundation (0.3.13)
      ffi (>= 1.15.0)
    crack (0.4.5)
      rexml
    debug_inspector (1.1.0)
    diff-lcs (1.5.0)
    ed25519 (1.3.0)
    erubi (1.12.0)
    erubis (2.7.0)
    faraday (2.7.4)
      faraday-net_http (>= 2.0, < 3.1)
      ruby2_keywords (>= 0.0.4)
    faraday-follow_redirects (0.3.0)
      faraday (>= 1, < 3)
    faraday-net_http (3.0.2)
    fauxhai-ng (9.3.0)
      net-ssh
    ffi (1.15.5)
    ffi (1.15.5-x64-mingw32)
    ffi (1.15.5-x86-mingw32)
    ffi-libarchive (1.1.3)
      ffi (~> 1.0)
    ffi-win32-extensions (1.0.4)
      ffi
    ffi-yajl (2.4.0)
      libyajl2 (>= 1.2)
    fuzzyurl (0.9.0)
    gssapi (1.3.1)
      ffi (>= 1.0.1)
    gyoku (1.4.0)
      builder (>= 2.1.2)
      rexml (~> 3.0)
    hashdiff (1.0.1)
    hashie (4.1.0)
    httpclient (2.8.3)
    iniparse (1.5.0)
<<<<<<< HEAD
    inspec-core (5.21.29)
=======
    inspec-core (5.18.14)
>>>>>>> c398df9f
      addressable (~> 2.4)
      chef-telemetry (~> 1.0, >= 1.0.8)
      faraday (>= 1, < 3)
      faraday-follow_redirects (~> 0.3)
      hashie (>= 3.4, < 5.0)
      license-acceptance (>= 0.2.13, < 3.0)
      method_source (>= 0.8, < 2.0)
      mixlib-log (~> 3.0)
      multipart-post (~> 2.0)
      parallel (~> 1.9)
      parslet (>= 1.5, < 2.0)
      pry (~> 0.13)
      rspec (>= 3.9, <= 3.11)
      rspec-its (~> 1.2)
      rubyzip (>= 1.2.2, < 3.0)
      semverse (~> 3.0)
      sslshake (~> 1.2)
      thor (>= 0.20, < 2.0)
      tomlrb (>= 1.2, < 2.1)
      train-core (~> 3.10)
      tty-prompt (~> 0.17)
      tty-table (~> 0.10)
<<<<<<< HEAD
    inspec-core-bin (5.21.29)
      inspec-core (= 5.21.29)
=======
    inspec-core-bin (5.18.14)
      inspec-core (= 5.18.14)
>>>>>>> c398df9f
    ipaddress (0.8.3)
    iso8601 (0.13.0)
    jmespath (1.6.2)
    json (2.6.3)
    libyajl2 (2.1.0)
    license-acceptance (2.1.13)
      pastel (~> 0.7)
      tomlrb (>= 1.2, < 3.0)
      tty-box (~> 0.6)
      tty-prompt (~> 0.20)
    little-plugger (1.1.4)
    logging (2.3.1)
      little-plugger (~> 1.1)
      multi_json (~> 1.14)
    method_source (1.0.0)
    mixlib-archive (1.1.7)
      mixlib-log
    mixlib-archive (1.1.7-universal-mingw32)
      mixlib-log
    mixlib-authentication (3.0.10)
    mixlib-cli (2.1.8)
    mixlib-config (3.0.27)
      tomlrb
    mixlib-log (3.0.9)
    mixlib-shellout (3.2.7)
      chef-utils
    mixlib-shellout (3.2.7-universal-mingw32)
      chef-utils
      ffi-win32-extensions (~> 1.0.3)
      win32-process (~> 0.9)
      wmi-lite (~> 1.0)
    multi_json (1.15.0)
    multipart-post (2.3.0)
    net-scp (4.0.0)
      net-ssh (>= 2.6.5, < 8.0.0)
    net-sftp (4.0.0)
      net-ssh (>= 5.0.0, < 8.0.0)
    net-ssh (7.0.1)
    nori (2.6.0)
    parallel (1.22.1)
    parser (3.2.1.0)
      ast (~> 2.4.1)
    parslet (1.8.2)
    pastel (0.8.0)
      tty-color (~> 0.5)
    plist (3.7.0)
    proxifier (1.0.3)
    pry (0.13.0)
      coderay (~> 1.1)
      method_source (~> 1.0)
    pry-byebug (3.10.1)
      byebug (~> 11.0)
      pry (>= 0.13, < 0.15)
    pry-stack_explorer (0.6.1)
      binding_of_caller (~> 1.0)
      pry (~> 0.13)
    public_suffix (5.0.1)
    rack (2.2.6.2)
    rainbow (3.1.1)
    rake (13.0.6)
    rb-readline (0.5.5)
    regexp_parser (2.7.0)
    rexml (3.2.5)
    rspec (3.11.0)
      rspec-core (~> 3.11.0)
      rspec-expectations (~> 3.11.0)
      rspec-mocks (~> 3.11.0)
    rspec-core (3.11.0)
      rspec-support (~> 3.11.0)
    rspec-expectations (3.11.1)
      diff-lcs (>= 1.2.0, < 2.0)
      rspec-support (~> 3.11.0)
    rspec-its (1.3.0)
      rspec-core (>= 3.0.0)
      rspec-expectations (>= 3.0.0)
    rspec-mocks (3.11.2)
      diff-lcs (>= 1.2.0, < 2.0)
      rspec-support (~> 3.11.0)
    rspec-support (3.11.1)
    rubocop (1.25.1)
      parallel (~> 1.10)
      parser (>= 3.1.0.0)
      rainbow (>= 2.2.2, < 4.0)
      regexp_parser (>= 1.8, < 3.0)
      rexml
      rubocop-ast (>= 1.15.1, < 2.0)
      ruby-progressbar (~> 1.7)
      unicode-display_width (>= 1.4.0, < 3.0)
    rubocop-ast (1.27.0)
      parser (>= 3.2.1.0)
    ruby-progressbar (1.11.0)
    ruby2_keywords (0.0.5)
    rubyntlm (0.6.3)
    rubyzip (2.3.2)
    semverse (3.0.2)
    sslshake (1.3.1)
    strings (0.2.1)
      strings-ansi (~> 0.2)
      unicode-display_width (>= 1.5, < 3.0)
      unicode_utils (~> 1.4)
    strings-ansi (0.2.0)
    structured_warnings (0.4.0)
    syslog-logger (1.6.8)
    thor (1.2.1)
    tomlrb (1.3.0)
    train-core (3.10.7)
      addressable (~> 2.5)
      ffi (!= 1.13.0)
      json (>= 1.8, < 3.0)
      mixlib-shellout (>= 2.0, < 4.0)
      net-scp (>= 1.2, < 5.0)
      net-ssh (>= 2.9, < 8.0)
    train-winrm (0.2.13)
      winrm (>= 2.3.6, < 3.0)
      winrm-elevated (~> 1.2.2)
      winrm-fs (~> 1.0)
    tty-box (0.7.0)
      pastel (~> 0.8)
      strings (~> 0.2.0)
      tty-cursor (~> 0.7)
    tty-color (0.6.0)
    tty-cursor (0.7.1)
    tty-prompt (0.23.1)
      pastel (~> 0.8)
      tty-reader (~> 0.8)
    tty-reader (0.9.0)
      tty-cursor (~> 0.7)
      tty-screen (~> 0.8)
      wisper (~> 2.0)
    tty-screen (0.8.1)
    tty-table (0.12.0)
      pastel (~> 0.8)
      strings (~> 0.2.0)
      tty-screen (~> 0.8)
    unicode-display_width (2.4.2)
    unicode_utils (1.4.0)
    uuidtools (2.2.0)
    vault (0.17.0)
      aws-sigv4
    webmock (3.18.1)
      addressable (>= 2.8.0)
      crack (>= 0.3.2)
      hashdiff (>= 0.4.0, < 2.0.0)
    webrick (1.8.1)
    win32-api (1.5.3-universal-mingw32)
    win32-certstore (0.6.15)
      chef-powershell (>= 1.0.12)
      ffi
    win32-event (0.6.3)
      win32-ipc (>= 0.6.0)
    win32-eventlog (0.6.3)
      ffi
    win32-ipc (0.7.0)
      ffi
    win32-mmap (0.4.2)
      ffi
    win32-mutex (0.4.3)
      win32-ipc (>= 0.6.0)
    win32-process (0.10.0)
      ffi (>= 1.0.0)
    win32-service (2.3.2)
      ffi
      ffi-win32-extensions
    win32-taskscheduler (2.0.4)
      ffi
      structured_warnings
    winrm (2.3.6)
      builder (>= 2.1.2)
      erubi (~> 1.8)
      gssapi (~> 1.2)
      gyoku (~> 1.0)
      httpclient (~> 2.2, >= 2.2.0.2)
      logging (>= 1.6.1, < 3.0)
      nori (~> 2.0)
      rubyntlm (~> 0.6.0, >= 0.6.3)
    winrm-elevated (1.2.3)
      erubi (~> 1.8)
      winrm (~> 2.0)
      winrm-fs (~> 1.0)
    winrm-fs (1.3.5)
      erubi (~> 1.8)
      logging (>= 1.6.1, < 3.0)
      rubyzip (~> 2.0)
      winrm (~> 2.0)
    wisper (2.0.1)
    wmi-lite (1.0.7)

PLATFORMS
  ruby
  x64-mingw32
  x86-mingw32
  x86_64-darwin-19

DEPENDENCIES
  appbundler
  chef!
  chef-bin!
  chef-config!
  chef-utils!
  chef-vault
  cheffish (~> 17.0)
  chefstyle!
  ed25519 (~> 1.2)
  fauxhai-ng
  inspec-core-bin (>= 4.24)
  ohai!
  pry (= 0.13.0)
  pry-byebug
  pry-stack_explorer
  rake
  rb-readline
  rspec
  ruby-shadow!
  webmock

BUNDLED WITH
   2.3.18<|MERGE_RESOLUTION|>--- conflicted
+++ resolved
@@ -35,21 +35,12 @@
 PATH
   remote: .
   specs:
-<<<<<<< HEAD
-    chef (17.10.35)
-      addressable
-      aws-sdk-s3 (~> 1.91)
-      aws-sdk-secretsmanager (~> 1.46)
-      chef-config (= 17.10.35)
-      chef-utils (= 17.10.35)
-=======
     chef (17.10.36)
       addressable
       aws-sdk-s3 (~> 1.91)
       aws-sdk-secretsmanager (~> 1.46)
       chef-config (= 17.10.36)
       chef-utils (= 17.10.36)
->>>>>>> c398df9f
       chef-vault
       chef-zero (>= 14.0.11)
       corefoundation (~> 0.3.4)
@@ -75,15 +66,6 @@
       train-winrm (>= 0.2.5)
       uuidtools (>= 2.1.5, < 3.0)
       vault (~> 0.16)
-<<<<<<< HEAD
-    chef (17.10.35-universal-mingw32)
-      addressable
-      aws-sdk-s3 (~> 1.91)
-      aws-sdk-secretsmanager (~> 1.46)
-      chef-config (= 17.10.35)
-      chef-powershell (~> 1.0.12)
-      chef-utils (= 17.10.35)
-=======
     chef (17.10.36-universal-mingw32)
       addressable
       aws-sdk-s3 (~> 1.91)
@@ -91,7 +73,6 @@
       chef-config (= 17.10.36)
       chef-powershell (~> 1.0.12)
       chef-utils (= 17.10.36)
->>>>>>> c398df9f
       chef-vault
       chef-zero (>= 14.0.11)
       corefoundation (~> 0.3.4)
@@ -132,26 +113,15 @@
 PATH
   remote: chef-bin
   specs:
-<<<<<<< HEAD
-    chef-bin (17.10.35)
-      chef (= 17.10.35)
-=======
     chef-bin (17.10.36)
       chef (= 17.10.36)
->>>>>>> c398df9f
 
 PATH
   remote: chef-config
   specs:
-<<<<<<< HEAD
-    chef-config (17.10.35)
-      addressable
-      chef-utils (= 17.10.35)
-=======
     chef-config (17.10.36)
       addressable
       chef-utils (= 17.10.36)
->>>>>>> c398df9f
       fuzzyurl
       mixlib-config (>= 2.2.12, < 4.0)
       mixlib-shellout (>= 2.0, < 4.0)
@@ -160,11 +130,7 @@
 PATH
   remote: chef-utils
   specs:
-<<<<<<< HEAD
-    chef-utils (17.10.35)
-=======
     chef-utils (17.10.36)
->>>>>>> c398df9f
       concurrent-ruby
 
 GEM
@@ -252,11 +218,7 @@
     hashie (4.1.0)
     httpclient (2.8.3)
     iniparse (1.5.0)
-<<<<<<< HEAD
     inspec-core (5.21.29)
-=======
-    inspec-core (5.18.14)
->>>>>>> c398df9f
       addressable (~> 2.4)
       chef-telemetry (~> 1.0, >= 1.0.8)
       faraday (>= 1, < 3)
@@ -279,13 +241,8 @@
       train-core (~> 3.10)
       tty-prompt (~> 0.17)
       tty-table (~> 0.10)
-<<<<<<< HEAD
     inspec-core-bin (5.21.29)
       inspec-core (= 5.21.29)
-=======
-    inspec-core-bin (5.18.14)
-      inspec-core (= 5.18.14)
->>>>>>> c398df9f
     ipaddress (0.8.3)
     iso8601 (0.13.0)
     jmespath (1.6.2)
