--- conflicted
+++ resolved
@@ -143,13 +143,8 @@
       mixlib-shellout (>= 2.0, < 4.0)
     ast (2.4.2)
     aws-eventstream (1.2.0)
-<<<<<<< HEAD
-    aws-partitions (1.647.0)
-    aws-sdk-core (3.161.0)
-=======
     aws-partitions (1.649.0)
     aws-sdk-core (3.163.0)
->>>>>>> a2f1e36b
       aws-eventstream (~> 1, >= 1.0.2)
       aws-partitions (~> 1, >= 1.525.0)
       aws-sigv4 (~> 1.1)
