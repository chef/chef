--- conflicted
+++ resolved
@@ -65,13 +65,8 @@
       train-core (~> 3.10)
       train-winrm (>= 0.2.5)
       uuidtools (>= 2.1.5, < 3.0)
-<<<<<<< HEAD
       vault (~> 0.18.2)
-    chef (17.10.139-universal-mingw32)
-=======
-      vault (~> 0.16)
     chef (17.10.141-universal-mingw32)
->>>>>>> 2d8ee1f5
       addressable
       aws-sdk-s3 (~> 1.91)
       aws-sdk-secretsmanager (~> 1.46)
