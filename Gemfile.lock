GIT
  remote: https://github.com/chef/chefstyle.git
  revision: 641469ef571ac0db66e5b0a8471b09a49b929d4d
  branch: main
  specs:
    chefstyle (2.0.9)
      rubocop (= 1.20.0)

GIT
  remote: https://github.com/chef/ohai.git
  revision: c31cfa6d54ff3ae94bc1b6438a5b3ac21f6627a4
  branch: main
  specs:
    ohai (17.5.2)
      chef-config (>= 14.12, < 18)
      chef-utils (>= 16.0, < 18)
      ffi (~> 1.9)
      ffi-yajl (~> 2.2)
      ipaddress
      mixlib-cli (>= 1.7.0)
      mixlib-config (>= 2.0, < 4.0)
      mixlib-log (>= 2.0.1, < 4.0)
      mixlib-shellout (~> 3.2, >= 3.2.5)
      plist (~> 3.1)
      train-core
      wmi-lite (~> 1.0)

GIT
  remote: https://github.com/chef/ruby-shadow
  revision: 3b8ea40b0e943b5de721d956741308ce805a5c3c
  branch: lcg/ruby-3.0
  specs:
    ruby-shadow (2.5.0)

PATH
  remote: .
  specs:
    chef (17.5.1)
      addressable
      aws-sdk-s3 (~> 1.91)
      aws-sdk-secretsmanager (~> 1.46)
      chef-config (= 17.5.1)
      chef-utils (= 17.5.1)
      chef-vault
      chef-zero (>= 14.0.11)
      diff-lcs (>= 1.2.4, < 1.4.0)
      erubis (~> 2.7)
      ffi (>= 1.5.0)
      ffi-libarchive (~> 1.0, >= 1.0.3)
      ffi-yajl (~> 2.2)
      iniparse (~> 1.4)
      inspec-core (~> 4.23)
      license-acceptance (>= 1.0.5, < 3)
      mixlib-archive (>= 0.4, < 2.0)
      mixlib-authentication (>= 2.1, < 4)
      mixlib-cli (>= 2.1.1, < 3.0)
      mixlib-log (>= 2.0.3, < 4.0)
      mixlib-shellout (>= 3.1.1, < 4.0)
      net-sftp (>= 2.1.2, < 4.0)
      ohai (~> 17.0)
      plist (~> 3.2)
      proxifier (~> 1.0)
      syslog-logger (~> 1.6)
      train-core (~> 3.2, >= 3.2.28)
      train-winrm (>= 0.2.5)
      uuidtools (>= 2.1.5, < 3.0)
      vault (~> 0.16)
    chef (17.5.1-universal-mingw32)
      addressable
      aws-sdk-s3 (~> 1.91)
      aws-sdk-secretsmanager (~> 1.46)
      chef-config (= 17.5.1)
      chef-utils (= 17.5.1)
      chef-vault
      chef-zero (>= 14.0.11)
      diff-lcs (>= 1.2.4, < 1.4.0)
      erubis (~> 2.7)
      ffi (>= 1.5.0)
      ffi-libarchive (~> 1.0, >= 1.0.3)
      ffi-yajl (~> 2.2)
      iniparse (~> 1.4)
      inspec-core (~> 4.23)
      iso8601 (>= 0.12.1, < 0.14)
      license-acceptance (>= 1.0.5, < 3)
      mixlib-archive (>= 0.4, < 2.0)
      mixlib-authentication (>= 2.1, < 4)
      mixlib-cli (>= 2.1.1, < 3.0)
      mixlib-log (>= 2.0.3, < 4.0)
      mixlib-shellout (>= 3.1.1, < 4.0)
      net-sftp (>= 2.1.2, < 4.0)
      ohai (~> 17.0)
      plist (~> 3.2)
      proxifier (~> 1.0)
      syslog-logger (~> 1.6)
      train-core (~> 3.2, >= 3.2.28)
      train-winrm (>= 0.2.5)
      uuidtools (>= 2.1.5, < 3.0)
      vault (~> 0.16)
      win32-api (~> 1.5.3)
      win32-certstore (~> 0.6.2)
      win32-event (~> 0.6.1)
      win32-eventlog (= 0.6.3)
      win32-mmap (~> 0.4.1)
      win32-mutex (~> 0.4.2)
      win32-process (~> 0.9)
      win32-service (>= 2.1.5, < 3.0)
      win32-taskscheduler (~> 2.0)
      wmi-lite (~> 1.0)

PATH
  remote: chef-bin
  specs:
    chef-bin (17.5.1)
      chef (= 17.5.1)

PATH
  remote: chef-config
  specs:
    chef-config (17.5.1)
      addressable
      chef-utils (= 17.5.1)
      fuzzyurl
      mixlib-config (>= 2.2.12, < 4.0)
      mixlib-shellout (>= 2.0, < 4.0)
      tomlrb (~> 1.2)

PATH
  remote: chef-utils
  specs:
    chef-utils (17.5.1)
      concurrent-ruby

GEM
  remote: https://rubygems.org/
  specs:
    addressable (2.8.0)
      public_suffix (>= 2.0.2, < 5.0)
    appbundler (0.13.4)
      mixlib-cli (>= 1.4, < 3.0)
      mixlib-shellout (>= 2.0, < 4.0)
    ast (2.4.2)
    aws-eventstream (1.2.0)
<<<<<<< HEAD
    aws-partitions (1.496.0)
=======
    aws-partitions (1.498.0)
>>>>>>> aa008fc4
    aws-sdk-core (3.121.0)
      aws-eventstream (~> 1, >= 1.0.2)
      aws-partitions (~> 1, >= 1.239.0)
      aws-sigv4 (~> 1.1)
      jmespath (~> 1.0)
    aws-sdk-kms (1.48.0)
      aws-sdk-core (~> 3, >= 3.120.0)
      aws-sigv4 (~> 1.1)
    aws-sdk-s3 (1.102.0)
      aws-sdk-core (~> 3, >= 3.120.0)
      aws-sdk-kms (~> 1)
      aws-sigv4 (~> 1.4)
    aws-sdk-secretsmanager (1.49.0)
      aws-sdk-core (~> 3, >= 3.120.0)
      aws-sigv4 (~> 1.1)
    aws-sigv4 (1.4.0)
      aws-eventstream (~> 1, >= 1.0.2)
    binding_of_caller (1.0.0)
      debug_inspector (>= 0.0.1)
    builder (3.2.4)
    byebug (11.1.3)
    chef-telemetry (1.1.1)
      chef-config
      concurrent-ruby (~> 1.0)
    chef-vault (4.1.3)
    chef-zero (15.0.9)
      ffi-yajl (~> 2.2)
      hashie (>= 2.0, < 5.0)
      mixlib-log (>= 2.0, < 4.0)
      rack (~> 2.0, >= 2.0.6)
      uuidtools (~> 2.1)
      webrick
    cheffish (17.0.0)
      chef-utils (>= 17.0)
      chef-zero (>= 14.0)
      net-ssh
    coderay (1.1.3)
    concurrent-ruby (1.1.9)
    crack (0.4.5)
      rexml
    debug_inspector (1.1.0)
    diff-lcs (1.3)
    erubi (1.10.0)
    erubis (2.7.0)
    faraday (1.4.3)
      faraday-em_http (~> 1.0)
      faraday-em_synchrony (~> 1.0)
      faraday-excon (~> 1.1)
      faraday-net_http (~> 1.0)
      faraday-net_http_persistent (~> 1.1)
      multipart-post (>= 1.2, < 3)
      ruby2_keywords (>= 0.0.4)
    faraday-em_http (1.0.0)
    faraday-em_synchrony (1.0.0)
    faraday-excon (1.1.0)
    faraday-net_http (1.0.1)
    faraday-net_http_persistent (1.2.0)
    faraday_middleware (1.1.0)
      faraday (~> 1.0)
    fauxhai-ng (9.0.0)
      net-ssh
    ffi (1.15.4)
    ffi (1.15.4-x64-mingw32)
    ffi (1.15.4-x86-mingw32)
    ffi-libarchive (1.0.17)
      ffi (~> 1.0)
    ffi-win32-extensions (1.0.4)
      ffi
    ffi-yajl (2.4.0)
      libyajl2 (>= 1.2)
    fuzzyurl (0.9.0)
    gssapi (1.3.1)
      ffi (>= 1.0.1)
    gyoku (1.3.1)
      builder (>= 2.1.2)
    hashdiff (1.0.1)
    hashie (4.1.0)
    httpclient (2.8.3)
    iniparse (1.5.0)
    inspec-core (4.41.20)
      addressable (~> 2.4)
      chef-telemetry (~> 1.0, >= 1.0.8)
      faraday (>= 0.9.0, < 1.5)
      faraday_middleware (~> 1.0)
      hashie (>= 3.4, < 5.0)
      license-acceptance (>= 0.2.13, < 3.0)
      method_source (>= 0.8, < 2.0)
      mixlib-log (~> 3.0)
      multipart-post (~> 2.0)
      parallel (~> 1.9)
      parslet (>= 1.5, < 2.0)
      pry (~> 0.13)
      rspec (>= 3.9, < 3.11)
      rspec-its (~> 1.2)
      rubyzip (>= 1.2.2, < 3.0)
      semverse (~> 3.0)
      sslshake (~> 1.2)
      thor (>= 0.20, < 2.0)
      tomlrb (>= 1.2, < 2.1)
      train-core (~> 3.0)
      tty-prompt (~> 0.17)
      tty-table (~> 0.10)
    inspec-core-bin (4.41.20)
      inspec-core (= 4.41.20)
    ipaddress (0.8.3)
    iso8601 (0.13.0)
    jmespath (1.4.0)
    json (2.5.1)
    libyajl2 (2.1.0)
    license-acceptance (2.1.13)
      pastel (~> 0.7)
      tomlrb (>= 1.2, < 3.0)
      tty-box (~> 0.6)
      tty-prompt (~> 0.20)
    little-plugger (1.1.4)
    logging (2.3.0)
      little-plugger (~> 1.1)
      multi_json (~> 1.14)
    method_source (1.0.0)
    mixlib-archive (1.1.7)
      mixlib-log
    mixlib-archive (1.1.7-universal-mingw32)
      mixlib-log
    mixlib-authentication (3.0.10)
    mixlib-cli (2.1.8)
    mixlib-config (3.0.9)
      tomlrb
    mixlib-log (3.0.9)
    mixlib-shellout (3.2.5)
      chef-utils
    mixlib-shellout (3.2.5-universal-mingw32)
      chef-utils
      ffi-win32-extensions (~> 1.0.3)
      win32-process (~> 0.9)
      wmi-lite (~> 1.0)
    multi_json (1.15.0)
    multipart-post (2.1.1)
    net-scp (3.0.0)
      net-ssh (>= 2.6.5, < 7.0.0)
    net-sftp (3.0.0)
      net-ssh (>= 5.0.0, < 7.0.0)
    net-ssh (6.1.0)
    nori (2.6.0)
    parallel (1.20.1)
    parser (3.0.2.0)
      ast (~> 2.4.1)
    parslet (1.8.2)
    pastel (0.8.0)
      tty-color (~> 0.5)
    plist (3.6.0)
    proxifier (1.0.3)
    pry (0.13.0)
      coderay (~> 1.1)
      method_source (~> 1.0)
    pry-byebug (3.9.0)
      byebug (~> 11.0)
      pry (~> 0.13.0)
    pry-stack_explorer (0.6.1)
      binding_of_caller (~> 1.0)
      pry (~> 0.13)
    public_suffix (4.0.6)
    rack (2.2.3)
    rainbow (3.0.0)
    rake (13.0.6)
    rb-readline (0.5.5)
    regexp_parser (2.1.1)
    rexml (3.2.5)
    rspec (3.10.0)
      rspec-core (~> 3.10.0)
      rspec-expectations (~> 3.10.0)
      rspec-mocks (~> 3.10.0)
    rspec-core (3.10.1)
      rspec-support (~> 3.10.0)
    rspec-expectations (3.10.1)
      diff-lcs (>= 1.2.0, < 2.0)
      rspec-support (~> 3.10.0)
    rspec-its (1.3.0)
      rspec-core (>= 3.0.0)
      rspec-expectations (>= 3.0.0)
    rspec-mocks (3.10.2)
      diff-lcs (>= 1.2.0, < 2.0)
      rspec-support (~> 3.10.0)
    rspec-support (3.10.2)
    rubocop (1.20.0)
      parallel (~> 1.10)
      parser (>= 3.0.0.0)
      rainbow (>= 2.2.2, < 4.0)
      regexp_parser (>= 1.8, < 3.0)
      rexml
      rubocop-ast (>= 1.9.1, < 2.0)
      ruby-progressbar (~> 1.7)
      unicode-display_width (>= 1.4.0, < 3.0)
    rubocop-ast (1.11.0)
      parser (>= 3.0.1.1)
    ruby-progressbar (1.11.0)
    ruby2_keywords (0.0.5)
    rubyntlm (0.6.3)
    rubyzip (2.3.2)
    semverse (3.0.0)
    sslshake (1.3.1)
    strings (0.2.1)
      strings-ansi (~> 0.2)
      unicode-display_width (>= 1.5, < 3.0)
      unicode_utils (~> 1.4)
    strings-ansi (0.2.0)
    structured_warnings (0.4.0)
    syslog-logger (1.6.8)
    thor (1.1.0)
    tomlrb (1.3.0)
    train-core (3.8.1)
      addressable (~> 2.5)
      ffi (!= 1.13.0)
      json (>= 1.8, < 3.0)
      mixlib-shellout (>= 2.0, < 4.0)
      net-scp (>= 1.2, < 4.0)
      net-ssh (>= 2.9, < 7.0)
    train-winrm (0.2.12)
      winrm (>= 2.3.6, < 3.0)
      winrm-elevated (~> 1.2.2)
      winrm-fs (~> 1.0)
    tty-box (0.7.0)
      pastel (~> 0.8)
      strings (~> 0.2.0)
      tty-cursor (~> 0.7)
    tty-color (0.6.0)
    tty-cursor (0.7.1)
    tty-prompt (0.23.1)
      pastel (~> 0.8)
      tty-reader (~> 0.8)
    tty-reader (0.9.0)
      tty-cursor (~> 0.7)
      tty-screen (~> 0.8)
      wisper (~> 2.0)
    tty-screen (0.8.1)
    tty-table (0.12.0)
      pastel (~> 0.8)
      strings (~> 0.2.0)
      tty-screen (~> 0.8)
    unicode-display_width (2.0.0)
    unicode_utils (1.4.0)
    uuidtools (2.2.0)
    vault (0.16.0)
      aws-sigv4
    webmock (3.14.0)
      addressable (>= 2.8.0)
      crack (>= 0.3.2)
      hashdiff (>= 0.4.0, < 2.0.0)
    webrick (1.7.0)
    win32-api (1.5.3-universal-mingw32)
    win32-certstore (0.6.2)
      ffi
      mixlib-shellout
    win32-event (0.6.3)
      win32-ipc (>= 0.6.0)
    win32-eventlog (0.6.3)
      ffi
    win32-ipc (0.7.0)
      ffi
    win32-mmap (0.4.2)
      ffi
    win32-mutex (0.4.3)
      win32-ipc (>= 0.6.0)
    win32-process (0.9.0)
      ffi (>= 1.0.0)
    win32-service (2.2.0)
      ffi
      ffi-win32-extensions
    win32-taskscheduler (2.0.4)
      ffi
      structured_warnings
    winrm (2.3.6)
      builder (>= 2.1.2)
      erubi (~> 1.8)
      gssapi (~> 1.2)
      gyoku (~> 1.0)
      httpclient (~> 2.2, >= 2.2.0.2)
      logging (>= 1.6.1, < 3.0)
      nori (~> 2.0)
      rubyntlm (~> 0.6.0, >= 0.6.3)
    winrm-elevated (1.2.3)
      erubi (~> 1.8)
      winrm (~> 2.0)
      winrm-fs (~> 1.0)
    winrm-fs (1.3.5)
      erubi (~> 1.8)
      logging (>= 1.6.1, < 3.0)
      rubyzip (~> 2.0)
      winrm (~> 2.0)
    wisper (2.0.1)
    wmi-lite (1.0.5)

PLATFORMS
  arm64-darwin-20
  ruby
  x64-mingw32
  x86-mingw32

DEPENDENCIES
  appbundler
  chef!
  chef-bin!
  chef-config!
  chef-utils!
  chef-vault
  cheffish (>= 17)
  chefstyle!
  fauxhai-ng
  inspec-core-bin (~> 4.24)
  ohai!
  pry (= 0.13.0)
  pry-byebug
  pry-stack_explorer
  rake
  rb-readline
  rspec
  ruby-shadow!
  webmock

BUNDLED WITH
   2.2.22<|MERGE_RESOLUTION|>--- conflicted
+++ resolved
@@ -140,11 +140,7 @@
       mixlib-shellout (>= 2.0, < 4.0)
     ast (2.4.2)
     aws-eventstream (1.2.0)
-<<<<<<< HEAD
-    aws-partitions (1.496.0)
-=======
     aws-partitions (1.498.0)
->>>>>>> aa008fc4
     aws-sdk-core (3.121.0)
       aws-eventstream (~> 1, >= 1.0.2)
       aws-partitions (~> 1, >= 1.239.0)
