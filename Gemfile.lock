GIT
  remote: https://github.com/chef/ohai.git
  revision: 58ee0df16894c3eace7c35ff1642390d2e487383
  branch: 18-stable
  specs:
    ohai (18.2.5)
      chef-config (>= 14.12, < 19)
      chef-utils (>= 16.0, < 19)
      ffi (~> 1.9, <= 1.17.0)
      ffi-yajl (~> 2.2)
      ipaddress
      mixlib-cli (>= 1.7.0)
      mixlib-config (>= 2.0, < 4.0)
      mixlib-log (>= 2.0.1, < 4.0)
      mixlib-shellout (~> 3.2, >= 3.2.5)
      plist (~> 3.1)
      train-core
      wmi-lite (~> 1.0)

GIT
  remote: https://github.com/chef/rest-client
  revision: badd0bea3c31a2ed1f49590760d2e4b665ecbce3
  branch: jfm/ucrt_update1
  specs:
    rest-client (2.1.0)
      http-accept (>= 1.7.0, < 2.0)
      http-cookie (>= 1.0.2, < 2.0)
      mime-types (>= 1.16, < 4.0)
      netrc (~> 0.8)
    rest-client (2.1.0-x64-mingw-ucrt)
      ffi (~> 1.15)
      http-accept (>= 1.7.0, < 2.0)
      http-cookie (>= 1.0.2, < 2.0)
      mime-types (>= 1.16, < 4.0)
      netrc (~> 0.8)

GIT
  remote: https://github.com/chef/ruby-shadow
  revision: 3b8ea40b0e943b5de721d956741308ce805a5c3c
  branch: lcg/ruby-3.0
  specs:
    ruby-shadow (2.5.0)

PATH
  remote: .
  specs:
<<<<<<< HEAD
    chef (18.8.0)
      activesupport (>= 4.2.7.1, <= 7.1.3.2)
=======
    chef (18.8.1)
>>>>>>> 62f81824
      addressable
      aws-sdk-s3 (~> 1.91)
      aws-sdk-secretsmanager (~> 1.46)
      chef-config (= 18.8.1)
      chef-utils (= 18.8.1)
      chef-vault
      chef-zero (>= 15.0.21)
      corefoundation (~> 0.3.4)
      diff-lcs (>= 1.2.4, < 1.6.0, != 1.4.0)
      erubis (~> 2.7)
      ffi (>= 1.15.5, <= 1.16.3)
      ffi-libarchive (~> 1.0, >= 1.0.3)
      ffi-yajl (~> 2.2)
      iniparse (~> 1.4)
      inspec-core (>= 5, < 6)
      license-acceptance (>= 1.0.5, < 3)
      mixlib-archive (>= 0.4, < 2.0)
      mixlib-authentication (>= 2.1, < 4)
      mixlib-cli (>= 2.1.1, < 3.0)
      mixlib-log (>= 2.0.3, < 3.2)
      mixlib-shellout (>= 3.1.1, < 4.0)
      net-ftp
      net-sftp (>= 2.1.2, < 5.0)
      ohai (~> 18.0)
      plist (~> 3.2)
      proxifier2 (~> 1.1)
      syslog-logger (~> 1.6)
      train-core (~> 3.10, <= 3.12.13)
      train-rest (>= 0.4.1)
      train-winrm (~> 0.2.17)
      unf_ext (~> 0.0.8.2)
      uri (~> 1.0.3)
      uuidtools (>= 2.1.5, < 3.0)
      vault (~> 0.18.2)
<<<<<<< HEAD
    chef (18.8.0-universal-mingw-ucrt)
      activesupport (>= 4.2.7.1, <= 7.1.3.2)
=======
    chef (18.8.1-universal-mingw-ucrt)
>>>>>>> 62f81824
      addressable
      aws-sdk-s3 (~> 1.91)
      aws-sdk-secretsmanager (~> 1.46)
      chef-config (= 18.8.1)
      chef-powershell (~> 18.1.0)
      chef-utils (= 18.8.1)
      chef-vault
      chef-zero (>= 15.0.21)
      corefoundation (~> 0.3.4)
      diff-lcs (>= 1.2.4, < 1.6.0, != 1.4.0)
      erubis (~> 2.7)
      ffi (>= 1.15.5, <= 1.16.3)
      ffi-libarchive (~> 1.0, >= 1.0.3)
      ffi-yajl (~> 2.2)
      iniparse (~> 1.4)
      inspec-core (>= 5, < 6)
      iso8601 (>= 0.12.1, < 0.14)
      license-acceptance (>= 1.0.5, < 3)
      mixlib-archive (>= 0.4, < 2.0)
      mixlib-authentication (>= 2.1, < 4)
      mixlib-cli (>= 2.1.1, < 3.0)
      mixlib-log (>= 2.0.3, < 3.2)
      mixlib-shellout (>= 3.1.1, < 4.0)
      net-ftp
      net-sftp (>= 2.1.2, < 5.0)
      ohai (~> 18.0)
      plist (~> 3.2)
      proxifier2 (~> 1.1)
      syslog-logger (~> 1.6)
      train-core (~> 3.10, <= 3.12.13)
      train-rest (>= 0.4.1)
      train-winrm (~> 0.2.17)
      unf_ext (~> 0.0.8.2)
      uri (~> 1.0.3)
      uuidtools (>= 2.1.5, < 3.0)
      vault (~> 0.18.2)
      win32-api (~> 1.10.0)
      win32-certstore (~> 0.6.15)
      win32-event (~> 0.6.1)
      win32-eventlog (= 0.6.3)
      win32-mmap (~> 0.4.1)
      win32-mutex (~> 0.4.2)
      win32-process (~> 0.9)
      win32-service (>= 2.1.5, < 3.0)
      win32-taskscheduler (~> 2.0)
      wmi-lite (~> 1.0)

PATH
  remote: chef-bin
  specs:
    chef-bin (18.8.1)
      chef (= 18.8.1)

PATH
  remote: chef-config
  specs:
    chef-config (18.8.1)
      addressable
      chef-utils (= 18.8.1)
      fuzzyurl
      mixlib-config (>= 2.2.12, < 4.0)
      mixlib-shellout (>= 2.0, < 4.0)
      tomlrb (~> 1.2)

PATH
  remote: chef-utils
  specs:
    chef-utils (18.8.1)
      concurrent-ruby

GEM
  remote: https://rubygems.org/
  specs:
    activesupport (7.1.3.2)
      base64
      bigdecimal
      concurrent-ruby (~> 1.0, >= 1.0.2)
      connection_pool (>= 2.2.5)
      drb
      i18n (>= 1.6, < 2)
      minitest (>= 5.1)
      mutex_m
      tzinfo (~> 2.0)
    addressable (2.8.7)
      public_suffix (>= 2.0.2, < 7.0)
    appbundler (0.13.4)
      mixlib-cli (>= 1.4, < 3.0)
      mixlib-shellout (>= 2.0, < 4.0)
    ast (2.4.2)
    aws-eventstream (1.3.0)
    aws-partitions (1.1048.0)
    aws-sdk-core (3.218.1)
      aws-eventstream (~> 1, >= 1.3.0)
      aws-partitions (~> 1, >= 1.992.0)
      aws-sigv4 (~> 1.9)
      base64
      jmespath (~> 1, >= 1.6.1)
    aws-sdk-kms (1.98.0)
      aws-sdk-core (~> 3, >= 3.216.0)
      aws-sigv4 (~> 1.5)
    aws-sdk-s3 (1.180.0)
      aws-sdk-core (~> 3, >= 3.216.0)
      aws-sdk-kms (~> 1)
      aws-sigv4 (~> 1.5)
    aws-sdk-secretsmanager (1.112.0)
      aws-sdk-core (~> 3, >= 3.216.0)
      aws-sigv4 (~> 1.5)
    aws-sigv4 (1.11.0)
      aws-eventstream (~> 1, >= 1.0.2)
    base64 (0.2.0)
    bigdecimal (3.1.9)
    binding_of_caller (1.0.1)
      debug_inspector (>= 1.2.0)
    builder (3.3.0)
    byebug (11.1.3)
    chef-gyoku (1.4.1)
      builder (>= 2.1.2)
      rexml (~> 3.3)
    chef-powershell (18.1.0)
      ffi (~> 1.15)
      ffi-yajl (~> 2.4)
    chef-telemetry (1.1.1)
      chef-config
      concurrent-ruby (~> 1.0)
    chef-vault (4.1.11)
    chef-winrm (2.3.11)
      builder (>= 2.1.2)
      chef-gyoku (>= 1.4.1)
      erubi (~> 1.8)
      gssapi (~> 1.2)
      httpclient (~> 2.2, >= 2.2.0.2)
      logging (>= 1.6.1, < 3.0)
      nori (= 2.7.0)
      rexml (~> 3.3)
      rubyntlm (~> 0.6.0, >= 0.6.3)
    chef-winrm-elevated (1.2.5)
      chef-winrm (>= 2.3.11)
      chef-winrm-fs (>= 1.3.7)
      erubi (~> 1.8)
    chef-winrm-fs (1.3.7)
      chef-winrm (>= 2.3.11)
      erubi (>= 1.7)
      logging (>= 1.6.1, < 3.0)
      rubyzip (~> 2.0)
    chef-zero (15.0.21)
      activesupport (>= 7, < 8.1)
      ffi-yajl (>= 2.2, < 4.0)
      hashie (>= 2.0, < 6.0)
      mixlib-log (>= 2.0, < 4.0)
      rack (~> 3.1, >= 3.1.16)
      rackup (~> 2.2, >= 2.2.1)
      unf_ext (~> 0.0.8)
      uuidtools (~> 2.1)
      webrick
    cheffish (17.1.8)
      chef-utils (>= 17.0)
      chef-zero (>= 14.0)
      logger (< 1.6.0)
      net-ssh
    chefstyle (2.2.3)
      rubocop (= 1.25.1)
    coderay (1.1.3)
    concurrent-ruby (1.3.5)
    connection_pool (2.5.3)
    cookstyle (7.32.8)
      rubocop (= 1.25.1)
    corefoundation (0.3.13)
      ffi (>= 1.15.0)
    crack (0.4.5)
      rexml
    date (3.4.1)
    debug_inspector (1.2.0)
    diff-lcs (1.5.1)
    domain_name (0.6.20240107)
    drb (2.2.3)
    ed25519 (1.3.0)
    erubi (1.13.1)
    erubis (2.7.0)
    faraday (2.12.2)
      faraday-net_http (>= 2.0, < 3.5)
      json
      logger
    faraday-follow_redirects (0.3.0)
      faraday (>= 1, < 3)
    faraday-net_http (3.4.0)
      net-http (>= 0.5.0)
    fauxhai-ng (9.3.0)
      net-ssh
    ffi (1.16.3)
    ffi (1.16.3-x64-mingw-ucrt)
    ffi-libarchive (1.1.3)
      ffi (~> 1.0)
    ffi-win32-extensions (1.0.4)
      ffi
    ffi-yajl (2.6.0)
      libyajl2 (>= 1.2)
    fuzzyurl (0.9.0)
    gssapi (1.3.1)
      ffi (>= 1.0.1)
    hashdiff (1.1.1)
    hashie (4.1.0)
    http-accept (1.7.0)
    http-cookie (1.0.8)
      domain_name (~> 0.5)
    httpclient (2.8.3)
    i18n (1.14.7)
      concurrent-ruby (~> 1.0)
    iniparse (1.5.0)
    inspec-core (5.22.80)
      addressable (~> 2.4)
      chef-telemetry (~> 1.0, >= 1.0.8)
      cookstyle
      faraday (>= 1, < 3)
      faraday-follow_redirects (~> 0.3)
      hashie (>= 3.4, < 6.0)
      license-acceptance (>= 0.2.13, < 3.0)
      method_source (>= 0.8, < 2.0)
      mixlib-log (~> 3.0, < 3.2)
      multipart-post (~> 2.0)
      parallel (~> 1.9)
      parslet (>= 1.5, < 3.0)
      pry (~> 0.13)
      rspec (>= 3.9, <= 3.12)
      rspec-its (~> 1.2)
      rubyzip (>= 1.2.2, < 3.0)
      semverse (~> 3.0)
      sslshake (~> 1.2)
      thor (>= 0.20, < 1.3.0)
      tomlrb (>= 1.2, < 2.1)
      train-core (~> 3.12.13)
      tty-prompt (~> 0.17)
      tty-table (~> 0.10)
    inspec-core-bin (5.22.80)
      inspec-core (= 5.22.80)
    ipaddress (0.8.3)
    iso8601 (0.13.0)
    jmespath (1.6.2)
    json (2.13.2)
    libyajl2 (2.1.0)
    license-acceptance (2.1.13)
      pastel (~> 0.7)
      tomlrb (>= 1.2, < 3.0)
      tty-box (~> 0.6)
      tty-prompt (~> 0.20)
    little-plugger (1.1.4)
    logger (1.5.3)
    logging (2.4.0)
      little-plugger (~> 1.1)
      multi_json (~> 1.14)
    method_source (1.1.0)
    mime-types (3.6.0)
      logger
      mime-types-data (~> 3.2015)
    mime-types-data (3.2025.0204)
    minitest (5.25.5)
    mixlib-archive (1.1.7)
      mixlib-log
    mixlib-archive (1.1.7-universal-mingw32)
      mixlib-log
    mixlib-authentication (3.0.10)
    mixlib-cli (2.1.8)
    mixlib-config (3.0.27)
      tomlrb
    mixlib-log (3.1.2.1)
      ffi (< 1.17.0)
    mixlib-shellout (3.3.6)
      chef-utils
    mixlib-shellout (3.3.6-x64-mingw-ucrt)
      chef-utils
      ffi-win32-extensions (~> 1.0.3)
      win32-process (~> 0.9)
      wmi-lite (~> 1.0)
    multi_json (1.15.0)
    multipart-post (2.4.1)
    mutex_m (0.3.0)
    net-ftp (0.3.8)
      net-protocol
      time
    net-http (0.6.0)
      uri
    net-protocol (0.2.2)
      timeout
    net-scp (4.1.0)
      net-ssh (>= 2.6.5, < 8.0.0)
    net-sftp (4.0.0)
      net-ssh (>= 5.0.0, < 8.0.0)
    net-ssh (7.3.0)
    netrc (0.11.0)
    nori (2.7.0)
      bigdecimal
    openssl (3.3.0)
    parallel (1.26.3)
    parser (3.3.7.1)
      ast (~> 2.4.1)
      racc
    parslet (2.0.0)
    pastel (0.8.0)
      tty-color (~> 0.5)
    plist (3.7.2)
    proxifier2 (1.1.0)
    pry (0.13.0)
      coderay (~> 1.1)
      method_source (~> 1.0)
    pry-byebug (3.10.1)
      byebug (~> 11.0)
      pry (>= 0.13, < 0.15)
    pry-stack_explorer (0.6.1)
      binding_of_caller (~> 1.0)
      pry (~> 0.13)
    public_suffix (6.0.1)
    racc (1.8.1)
    rack (3.1.16)
    rackup (2.2.1)
      rack (>= 3)
    rainbow (3.1.1)
    rake (13.2.1)
    rb-readline (0.5.5)
    regexp_parser (2.10.0)
    rexml (3.4.0)
    rspec (3.12.0)
      rspec-core (~> 3.12.0)
      rspec-expectations (~> 3.12.0)
      rspec-mocks (~> 3.12.0)
    rspec-core (3.12.3)
      rspec-support (~> 3.12.0)
    rspec-expectations (3.12.4)
      diff-lcs (>= 1.2.0, < 2.0)
      rspec-support (~> 3.12.0)
    rspec-its (1.3.1)
      rspec-core (>= 3.0.0)
      rspec-expectations (>= 3.0.0)
    rspec-mocks (3.12.7)
      diff-lcs (>= 1.2.0, < 2.0)
      rspec-support (~> 3.12.0)
    rspec-support (3.12.2)
    rubocop (1.25.1)
      parallel (~> 1.10)
      parser (>= 3.1.0.0)
      rainbow (>= 2.2.2, < 4.0)
      regexp_parser (>= 1.8, < 3.0)
      rexml
      rubocop-ast (>= 1.15.1, < 2.0)
      ruby-progressbar (~> 1.7)
      unicode-display_width (>= 1.4.0, < 3.0)
    rubocop-ast (1.38.0)
      parser (>= 3.3.1.0)
    ruby-progressbar (1.13.0)
    rubyntlm (0.6.5)
      base64
    rubyzip (2.4.1)
    semverse (3.0.2)
    sslshake (1.3.1)
    strings (0.2.1)
      strings-ansi (~> 0.2)
      unicode-display_width (>= 1.5, < 3.0)
      unicode_utils (~> 1.4)
    strings-ansi (0.2.0)
    structured_warnings (0.4.0)
    syslog-logger (1.6.8)
    thor (1.2.2)
    time (0.4.1)
      date
    timeout (0.4.3)
    tomlrb (1.3.0)
    train-core (3.12.13)
      addressable (~> 2.5)
      ffi (!= 1.13.0)
      json (>= 1.8, < 3.0)
      mixlib-shellout (>= 2.0, < 4.0)
      net-scp (>= 1.2, < 5.0)
      net-ssh (>= 2.9, < 8.0)
    train-rest (0.5.0)
      aws-sigv4 (~> 1.5)
      rest-client (~> 2.1)
      train-core (~> 3.0)
    train-winrm (0.2.17)
      chef-winrm (>= 2.3.11)
      chef-winrm-elevated (>= 1.2.5)
      chef-winrm-fs (>= 1.3.7)
    tty-box (0.7.0)
      pastel (~> 0.8)
      strings (~> 0.2.0)
      tty-cursor (~> 0.7)
    tty-color (0.6.0)
    tty-cursor (0.7.1)
    tty-prompt (0.23.1)
      pastel (~> 0.8)
      tty-reader (~> 0.8)
    tty-reader (0.9.0)
      tty-cursor (~> 0.7)
      tty-screen (~> 0.8)
      wisper (~> 2.0)
    tty-screen (0.8.2)
    tty-table (0.12.0)
      pastel (~> 0.8)
      strings (~> 0.2.0)
      tty-screen (~> 0.8)
    tzinfo (2.0.6)
      concurrent-ruby (~> 1.0)
    unf_ext (0.0.8.2)
    unf_ext (0.0.8.2-x64-mingw-ucrt)
    unicode-display_width (2.6.0)
    unicode_utils (1.4.0)
    uri (1.0.3)
    uuidtools (2.2.0)
    vault (0.18.2)
      aws-sigv4
    webmock (3.25.0)
      addressable (>= 2.8.0)
      crack (>= 0.3.2)
      hashdiff (>= 0.4.0, < 2.0.0)
    webrick (1.9.1)
    win32-api (1.10.1-universal-mingw32)
    win32-certstore (0.6.16)
      chef-powershell
      ffi
    win32-event (0.6.3)
      win32-ipc (>= 0.6.0)
    win32-eventlog (0.6.3)
      ffi
    win32-ipc (0.7.0)
      ffi
    win32-mmap (0.4.2)
      ffi
    win32-mutex (0.4.3)
      win32-ipc (>= 0.6.0)
    win32-process (0.10.0)
      ffi (>= 1.0.0)
    win32-service (2.3.2)
      ffi
      ffi-win32-extensions
    win32-taskscheduler (2.0.4)
      ffi
      structured_warnings
    wisper (2.0.1)
    wmi-lite (1.0.7)

PLATFORMS
  arm64-darwin-21
  ruby
  x64-mingw-ucrt

DEPENDENCIES
  appbundler
  chef!
  chef-bin!
  chef-config!
  chef-utils!
  chef-vault
  cheffish (>= 17)
  chefstyle
  crack (< 0.4.6)
  ed25519 (~> 1.2)
  fauxhai-ng
  ffi (>= 1.15.5, <= 1.17.0)
  inspec-core-bin (>= 5, < 6)
  ohai!
  openssl (= 3.3.0)
  pry (= 0.13.0)
  pry-byebug
  pry-stack_explorer
  rake (>= 12.3.3)
  rb-readline
  rest-client!
  rspec
  ruby-shadow!
  webmock

BUNDLED WITH
   2.3.27<|MERGE_RESOLUTION|>--- conflicted
+++ resolved
@@ -44,12 +44,8 @@
 PATH
   remote: .
   specs:
-<<<<<<< HEAD
     chef (18.8.0)
       activesupport (>= 4.2.7.1, <= 7.1.3.2)
-=======
-    chef (18.8.1)
->>>>>>> 62f81824
       addressable
       aws-sdk-s3 (~> 1.91)
       aws-sdk-secretsmanager (~> 1.46)
@@ -84,12 +80,8 @@
       uri (~> 1.0.3)
       uuidtools (>= 2.1.5, < 3.0)
       vault (~> 0.18.2)
-<<<<<<< HEAD
     chef (18.8.0-universal-mingw-ucrt)
       activesupport (>= 4.2.7.1, <= 7.1.3.2)
-=======
-    chef (18.8.1-universal-mingw-ucrt)
->>>>>>> 62f81824
       addressable
       aws-sdk-s3 (~> 1.91)
       aws-sdk-secretsmanager (~> 1.46)
