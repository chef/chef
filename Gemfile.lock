--- conflicted
+++ resolved
@@ -53,21 +53,12 @@
 PATH
   remote: .
   specs:
-<<<<<<< HEAD
-    chef (18.0.142)
-      addressable
-      aws-sdk-s3 (~> 1.91)
-      aws-sdk-secretsmanager (~> 1.46)
-      chef-config (= 18.0.142)
-      chef-utils (= 18.0.142)
-=======
     chef (18.0.143)
       addressable
       aws-sdk-s3 (~> 1.91)
       aws-sdk-secretsmanager (~> 1.46)
       chef-config (= 18.0.143)
       chef-utils (= 18.0.143)
->>>>>>> f4fad6a2
       chef-vault
       chef-zero (>= 14.0.11)
       corefoundation (~> 0.3.4)
