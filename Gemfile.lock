GIT
  remote: https://github.com/chef/ohai.git
  revision: af1405ed41ca25bcc2967bcf97a0448d5cba208d
  branch: main
  specs:
    ohai (18.0.26)
      chef-config (>= 14.12, < 19)
      chef-utils (>= 16.0, < 19)
      ffi (~> 1.9)
      ffi-yajl (~> 2.2)
      ipaddress
      mixlib-cli (>= 1.7.0)
      mixlib-config (>= 2.0, < 4.0)
      mixlib-log (>= 2.0.1, < 4.0)
      mixlib-shellout (~> 3.2, >= 3.2.5)
      plist (~> 3.1)
      train-core
      wmi-lite (~> 1.0)

GIT
  remote: https://github.com/chef/rest-client
  revision: badd0bea3c31a2ed1f49590760d2e4b665ecbce3
  branch: jfm/ucrt_update1
  specs:
    rest-client (2.1.0)
      http-accept (>= 1.7.0, < 2.0)
      http-cookie (>= 1.0.2, < 2.0)
      mime-types (>= 1.16, < 4.0)
      netrc (~> 0.8)
    rest-client (2.1.0-x64-mingw-ucrt)
      ffi (~> 1.15)
      http-accept (>= 1.7.0, < 2.0)
      http-cookie (>= 1.0.2, < 2.0)
      mime-types (>= 1.16, < 4.0)
      netrc (~> 0.8)
GIT
  remote: https://github.com/chef/ruby-shadow
  revision: 3b8ea40b0e943b5de721d956741308ce805a5c3c
  branch: lcg/ruby-3.0
  specs:
    ruby-shadow (2.5.0)

GIT
  remote: https://github.com/chef/ruby-proxifier
  revision: 8b87d0b5b469adbd93eabc0d20f3e47007aef743
  branch: lcg/ruby-3
  specs:
    proxifier (1.0.3)

PATH
  remote: .
  specs:
    chef (18.1.10)
      addressable
      aws-sdk-s3 (~> 1.91)
      aws-sdk-secretsmanager (~> 1.46)
      chef-config (= 18.1.10)
      chef-utils (= 18.1.10)
      chef-vault
      chef-zero (>= 14.0.11)
      corefoundation (~> 0.3.4)
      diff-lcs (>= 1.2.4, < 1.6.0, != 1.4.0)
      erubis (~> 2.7)
      ffi (>= 1.15.5)
      ffi-libarchive (~> 1.0, >= 1.0.3)
      ffi-yajl (~> 2.2)
      iniparse (~> 1.4)
      inspec-core (>= 5)
      license-acceptance (>= 1.0.5, < 3)
      mixlib-archive (>= 0.4, < 2.0)
      mixlib-authentication (>= 2.1, < 4)
      mixlib-cli (>= 2.1.1, < 3.0)
      mixlib-log (>= 2.0.3, < 4.0)
      mixlib-shellout (>= 3.1.1, < 4.0)
      net-ftp
      net-sftp (>= 2.1.2, < 5.0)
      ohai (~> 18.0)
      plist (~> 3.2)
      proxifier (~> 1.0)
      syslog-logger (~> 1.6)
      train-core (~> 3.10)
      train-rest (>= 0.4.1)
      train-winrm (>= 0.2.5)
      unf_ext (>= 0.0.8.2)
      uuidtools (>= 2.1.5, < 3.0)
      vault (~> 0.16)
    chef (18.1.10-x64-mingw-ucrt)
      addressable
      aws-sdk-s3 (~> 1.91)
      aws-sdk-secretsmanager (~> 1.46)
      chef-config (= 18.1.10)
      chef-powershell (~> 1.0.12)
      chef-utils (= 18.1.10)
      chef-vault
      chef-zero (>= 14.0.11)
      corefoundation (~> 0.3.4)
      diff-lcs (>= 1.2.4, < 1.6.0, != 1.4.0)
      erubis (~> 2.7)
      ffi (>= 1.15.5)
      ffi-libarchive (~> 1.0, >= 1.0.3)
      ffi-yajl (~> 2.2)
      iniparse (~> 1.4)
      inspec-core (>= 5)
      iso8601 (>= 0.12.1, < 0.14)
      license-acceptance (>= 1.0.5, < 3)
      mixlib-archive (>= 0.4, < 2.0)
      mixlib-authentication (>= 2.1, < 4)
      mixlib-cli (>= 2.1.1, < 3.0)
      mixlib-log (>= 2.0.3, < 4.0)
      mixlib-shellout (>= 3.1.1, < 4.0)
      net-ftp
      net-sftp (>= 2.1.2, < 5.0)
      ohai (~> 18.0)
      plist (~> 3.2)
      proxifier (~> 1.0)
      syslog-logger (~> 1.6)
      train-core (~> 3.10)
      train-rest (>= 0.4.1)
      train-winrm (>= 0.2.5)
      unf_ext (>= 0.0.8.2)
      uuidtools (>= 2.1.5, < 3.0)
      vault (~> 0.16)
      win32-api (~> 1.10.0)
      win32-certstore (~> 0.6.15)
      win32-event (~> 0.6.1)
      win32-eventlog (= 0.6.3)
      win32-mmap (~> 0.4.1)
      win32-mutex (~> 0.4.2)
      win32-process (~> 0.9)
      win32-service (>= 2.1.5, < 3.0)
      win32-taskscheduler (~> 2.0)
      wmi-lite (~> 1.0)

PATH
  remote: chef-bin
  specs:
    chef-bin (18.1.10)
      chef (= 18.1.10)

PATH
  remote: chef-config
  specs:
    chef-config (18.1.10)
      addressable
      chef-utils (= 18.1.10)
      fuzzyurl
      mixlib-config (>= 2.2.12, < 4.0)
      mixlib-shellout (>= 2.0, < 4.0)
      tomlrb (~> 1.2)

PATH
  remote: chef-utils
  specs:
    chef-utils (18.1.10)
      concurrent-ruby

GEM
  remote: https://rubygems.org/
  specs:
    addressable (2.8.1)
      public_suffix (>= 2.0.2, < 6.0)
    appbundler (0.13.4)
      mixlib-cli (>= 1.4, < 3.0)
      mixlib-shellout (>= 2.0, < 4.0)
    ast (2.4.2)
    aws-eventstream (1.2.0)
<<<<<<< HEAD
    aws-partitions (1.701.0)
=======
    aws-partitions (1.703.0)
>>>>>>> bf1d001e
    aws-sdk-core (3.170.0)
      aws-eventstream (~> 1, >= 1.0.2)
      aws-partitions (~> 1, >= 1.651.0)
      aws-sigv4 (~> 1.5)
      jmespath (~> 1, >= 1.6.1)
    aws-sdk-kms (1.62.0)
      aws-sdk-core (~> 3, >= 3.165.0)
      aws-sigv4 (~> 1.1)
    aws-sdk-s3 (1.119.0)
      aws-sdk-core (~> 3, >= 3.165.0)
      aws-sdk-kms (~> 1)
      aws-sigv4 (~> 1.4)
    aws-sdk-secretsmanager (1.72.0)
      aws-sdk-core (~> 3, >= 3.165.0)
      aws-sigv4 (~> 1.1)
    aws-sigv4 (1.5.2)
      aws-eventstream (~> 1, >= 1.0.2)
    binding_of_caller (1.0.0)
      debug_inspector (>= 0.0.1)
    builder (3.2.4)
    byebug (11.1.3)
    chef-powershell (1.0.13)
      ffi (~> 1.15)
      ffi-yajl (~> 2.4)
    chef-telemetry (1.1.1)
      chef-config
      concurrent-ruby (~> 1.0)
    chef-vault (4.1.10)
    chef-zero (15.0.11)
      ffi-yajl (~> 2.2)
      hashie (>= 2.0, < 5.0)
      mixlib-log (>= 2.0, < 4.0)
      rack (~> 2.0, >= 2.0.6)
      uuidtools (~> 2.1)
      webrick
    cheffish (17.1.5)
      chef-utils (>= 17.0)
      chef-zero (>= 14.0)
      net-ssh
    chefstyle (2.2.2)
      rubocop (= 1.25.1)
    coderay (1.1.3)
    concurrent-ruby (1.2.0)
    corefoundation (0.3.13)
      ffi (>= 1.15.0)
    crack (0.4.5)
      rexml
    date (3.3.3)
    debug_inspector (1.1.0)
    diff-lcs (1.5.0)
    domain_name (0.5.20190701)
      unf (>= 0.0.5, < 1.0.0)
    ed25519 (1.3.0)
    erubi (1.12.0)
    erubis (2.7.0)
    faraday (2.7.4)
      faraday-net_http (>= 2.0, < 3.1)
      ruby2_keywords (>= 0.0.4)
    faraday-follow_redirects (0.3.0)
      faraday (>= 1, < 3)
    faraday-net_http (3.0.2)
    fauxhai-ng (9.3.0)
      net-ssh
    ffi (1.15.5)
    ffi (1.15.5-x64-mingw-ucrt)
    ffi-libarchive (1.1.3)
      ffi (~> 1.0)
    ffi-win32-extensions (1.0.4)
      ffi
    ffi-yajl (2.4.0)
      libyajl2 (>= 1.2)
    fuzzyurl (0.9.0)
    gssapi (1.3.1)
      ffi (>= 1.0.1)
    gyoku (1.4.0)
      builder (>= 2.1.2)
      rexml (~> 3.0)
    hashdiff (1.0.1)
    hashie (4.1.0)
    http-accept (1.7.0)
    http-cookie (1.0.5)
      domain_name (~> 0.5)
    httpclient (2.8.3)
    iniparse (1.5.0)
    inspec-core (5.21.29)
      addressable (~> 2.4)
      chef-telemetry (~> 1.0, >= 1.0.8)
      faraday (>= 1, < 3)
      faraday-follow_redirects (~> 0.3)
      hashie (>= 3.4, < 5.0)
      license-acceptance (>= 0.2.13, < 3.0)
      method_source (>= 0.8, < 2.0)
      mixlib-log (~> 3.0)
      multipart-post (~> 2.0)
      parallel (~> 1.9)
      parslet (>= 1.5, < 2.0)
      pry (~> 0.13)
      rspec (>= 3.9, <= 3.11)
      rspec-its (~> 1.2)
      rubyzip (>= 1.2.2, < 3.0)
      semverse (~> 3.0)
      sslshake (~> 1.2)
      thor (>= 0.20, < 2.0)
      tomlrb (>= 1.2, < 2.1)
      train-core (~> 3.10)
      tty-prompt (~> 0.17)
      tty-table (~> 0.10)
    inspec-core-bin (5.21.29)
      inspec-core (= 5.21.29)
    ipaddress (0.8.3)
    iso8601 (0.13.0)
    jmespath (1.6.2)
    json (2.6.3)
    libyajl2 (2.1.0)
    license-acceptance (2.1.13)
      pastel (~> 0.7)
      tomlrb (>= 1.2, < 3.0)
      tty-box (~> 0.6)
      tty-prompt (~> 0.20)
    little-plugger (1.1.4)
    logging (2.3.1)
      little-plugger (~> 1.1)
      multi_json (~> 1.14)
    method_source (1.0.0)
    mime-types (3.4.1)
      mime-types-data (~> 3.2015)
    mime-types-data (3.2022.0105)
    mixlib-archive (1.1.7)
      mixlib-log
    mixlib-authentication (3.0.10)
    mixlib-cli (2.1.8)
    mixlib-config (3.0.27)
      tomlrb
    mixlib-log (3.0.9)
    mixlib-shellout (3.2.7)
      chef-utils
    mixlib-shellout (3.2.7-x64-mingw-ucrt)
      chef-utils
      ffi-win32-extensions (~> 1.0.3)
      win32-process (~> 0.9)
      wmi-lite (~> 1.0)
    multi_json (1.15.0)
    multipart-post (2.3.0)
    net-ftp (0.2.0)
      net-protocol
      time
    net-protocol (0.2.1)
      timeout
    net-scp (4.0.0)
      net-ssh (>= 2.6.5, < 8.0.0)
    net-sftp (4.0.0)
      net-ssh (>= 5.0.0, < 8.0.0)
    net-ssh (7.0.1)
    netrc (0.11.0)
    nori (2.6.0)
    parallel (1.22.1)
    parser (3.2.0.0)
      ast (~> 2.4.1)
    parslet (1.8.2)
    pastel (0.8.0)
      tty-color (~> 0.5)
    plist (3.6.0)
    pry (0.13.0)
      coderay (~> 1.1)
      method_source (~> 1.0)
    pry-byebug (3.10.1)
      byebug (~> 11.0)
      pry (>= 0.13, < 0.15)
    pry-stack_explorer (0.6.1)
      binding_of_caller (~> 1.0)
      pry (~> 0.13)
    public_suffix (5.0.1)
    rack (2.2.6.2)
    rainbow (3.1.1)
    rake (13.0.6)
    rb-readline (0.5.5)
    regexp_parser (2.6.2)
    rexml (3.2.5)
    rspec (3.11.0)
      rspec-core (~> 3.11.0)
      rspec-expectations (~> 3.11.0)
      rspec-mocks (~> 3.11.0)
    rspec-core (3.11.0)
      rspec-support (~> 3.11.0)
    rspec-expectations (3.11.1)
      diff-lcs (>= 1.2.0, < 2.0)
      rspec-support (~> 3.11.0)
    rspec-its (1.3.0)
      rspec-core (>= 3.0.0)
      rspec-expectations (>= 3.0.0)
    rspec-mocks (3.11.2)
      diff-lcs (>= 1.2.0, < 2.0)
      rspec-support (~> 3.11.0)
    rspec-support (3.11.1)
    rubocop (1.25.1)
      parallel (~> 1.10)
      parser (>= 3.1.0.0)
      rainbow (>= 2.2.2, < 4.0)
      regexp_parser (>= 1.8, < 3.0)
      rexml
      rubocop-ast (>= 1.15.1, < 2.0)
      ruby-progressbar (~> 1.7)
      unicode-display_width (>= 1.4.0, < 3.0)
    rubocop-ast (1.24.1)
      parser (>= 3.1.1.0)
    ruby-progressbar (1.11.0)
    ruby2_keywords (0.0.5)
    rubyntlm (0.6.3)
    rubyzip (2.3.2)
    semverse (3.0.2)
    sslshake (1.3.1)
    strings (0.2.1)
      strings-ansi (~> 0.2)
      unicode-display_width (>= 1.5, < 3.0)
      unicode_utils (~> 1.4)
    strings-ansi (0.2.0)
    structured_warnings (0.4.0)
    syslog-logger (1.6.8)
    thor (1.2.1)
    time (0.2.1)
      date
    timeout (0.3.1)
    tomlrb (1.3.0)
    train-core (3.10.7)
      addressable (~> 2.5)
      ffi (!= 1.13.0)
      json (>= 1.8, < 3.0)
      mixlib-shellout (>= 2.0, < 4.0)
      net-scp (>= 1.2, < 5.0)
      net-ssh (>= 2.9, < 8.0)
    train-rest (0.5.0)
      aws-sigv4 (~> 1.5)
      rest-client (~> 2.1)
      train-core (~> 3.0)
    train-winrm (0.2.13)
      winrm (>= 2.3.6, < 3.0)
      winrm-elevated (~> 1.2.2)
      winrm-fs (~> 1.0)
    tty-box (0.7.0)
      pastel (~> 0.8)
      strings (~> 0.2.0)
      tty-cursor (~> 0.7)
    tty-color (0.6.0)
    tty-cursor (0.7.1)
    tty-prompt (0.23.1)
      pastel (~> 0.8)
      tty-reader (~> 0.8)
    tty-reader (0.9.0)
      tty-cursor (~> 0.7)
      tty-screen (~> 0.8)
      wisper (~> 2.0)
    tty-screen (0.8.1)
    tty-table (0.12.0)
      pastel (~> 0.8)
      strings (~> 0.2.0)
      tty-screen (~> 0.8)
    unf (0.1.4)
      unf_ext
    unf_ext (0.0.8.2)
    unf_ext (0.0.8.2-x64-mingw-ucrt)
    unicode-display_width (2.4.2)
    unicode_utils (1.4.0)
    uuidtools (2.2.0)
    vault (0.17.0)
      aws-sigv4
    webmock (3.18.1)
      addressable (>= 2.8.0)
      crack (>= 0.3.2)
      hashdiff (>= 0.4.0, < 2.0.0)
    webrick (1.8.1)
    win32-api (1.10.1)
    win32-certstore (0.6.15)
      chef-powershell (>= 1.0.12)
      ffi
    win32-event (0.6.3)
      win32-ipc (>= 0.6.0)
    win32-eventlog (0.6.3)
      ffi
    win32-ipc (0.7.0)
      ffi
    win32-mmap (0.4.2)
      ffi
    win32-mutex (0.4.3)
      win32-ipc (>= 0.6.0)
    win32-process (0.10.0)
      ffi (>= 1.0.0)
    win32-service (2.3.2)
      ffi
      ffi-win32-extensions
    win32-taskscheduler (2.0.4)
      ffi
      structured_warnings
    winrm (2.3.6)
      builder (>= 2.1.2)
      erubi (~> 1.8)
      gssapi (~> 1.2)
      gyoku (~> 1.0)
      httpclient (~> 2.2, >= 2.2.0.2)
      logging (>= 1.6.1, < 3.0)
      nori (~> 2.0)
      rubyntlm (~> 0.6.0, >= 0.6.3)
    winrm-elevated (1.2.3)
      erubi (~> 1.8)
      winrm (~> 2.0)
      winrm-fs (~> 1.0)
    winrm-fs (1.3.5)
      erubi (~> 1.8)
      logging (>= 1.6.1, < 3.0)
      rubyzip (~> 2.0)
      winrm (~> 2.0)
    wisper (2.0.1)
    wmi-lite (1.0.7)

PLATFORMS
  ruby
  x64-mingw-ucrt

DEPENDENCIES
  appbundler
  chef!
  chef-bin!
  chef-config!
  chef-utils!
  chef-vault
  cheffish (>= 17)
  chefstyle
  ed25519 (~> 1.2)
  fauxhai-ng
  ffi (>= 1.15.5)
  inspec-core-bin (>= 5)
  ohai!
  proxifier!
  pry (= 0.13.0)
  pry-byebug
  pry-stack_explorer
  rake
  rb-readline
  rest-client!
  rspec
  ruby-shadow!
  webmock

BUNDLED WITH
   2.3.18<|MERGE_RESOLUTION|>--- conflicted
+++ resolved
@@ -164,11 +164,7 @@
       mixlib-shellout (>= 2.0, < 4.0)
     ast (2.4.2)
     aws-eventstream (1.2.0)
-<<<<<<< HEAD
-    aws-partitions (1.701.0)
-=======
     aws-partitions (1.703.0)
->>>>>>> bf1d001e
     aws-sdk-core (3.170.0)
       aws-eventstream (~> 1, >= 1.0.2)
       aws-partitions (~> 1, >= 1.651.0)
