GIT
  remote: https://github.com/chef/ohai.git
  revision: d5d03240e6ee1130ef38441c1d25a7ca08df0cab
  branch: main
  specs:
    ohai (18.1.11)
      chef-config (>= 14.12, < 19)
      chef-utils (>= 16.0, < 19)
      ffi (~> 1.9)
      ffi-yajl (~> 2.2)
      ipaddress
      mixlib-cli (>= 1.7.0)
      mixlib-config (>= 2.0, < 4.0)
      mixlib-log (>= 2.0.1, < 4.0)
      mixlib-shellout (~> 3.2, >= 3.2.5)
      plist (~> 3.1)
      train-core
      wmi-lite (~> 1.0)

GIT
  remote: https://github.com/chef/rest-client
  revision: badd0bea3c31a2ed1f49590760d2e4b665ecbce3
  branch: jfm/ucrt_update1
  specs:
    rest-client (2.1.0)
      http-accept (>= 1.7.0, < 2.0)
      http-cookie (>= 1.0.2, < 2.0)
      mime-types (>= 1.16, < 4.0)
      netrc (~> 0.8)
    rest-client (2.1.0-x64-mingw-ucrt)
      ffi (~> 1.15)
      http-accept (>= 1.7.0, < 2.0)
      http-cookie (>= 1.0.2, < 2.0)
      mime-types (>= 1.16, < 4.0)
      netrc (~> 0.8)

GIT
  remote: https://github.com/chef/ruby-shadow
  revision: 3b8ea40b0e943b5de721d956741308ce805a5c3c
  branch: lcg/ruby-3.0
  specs:
    ruby-shadow (2.5.0)

PATH
  remote: .
  specs:
    chef (18.4.64)
      addressable
      aws-sdk-s3 (~> 1.91)
      aws-sdk-secretsmanager (~> 1.46)
      chef-config (= 18.4.64)
      chef-utils (= 18.4.64)
      chef-vault
      chef-zero (>= 14.0.11)
      corefoundation (~> 0.3.4)
      diff-lcs (>= 1.2.4, < 1.6.0, != 1.4.0)
      erubis (~> 2.7)
      ffi (>= 1.15.5)
      ffi-libarchive (~> 1.0, >= 1.0.3)
      ffi-yajl (~> 2.2)
      iniparse (~> 1.4)
      inspec-core (>= 5, < 6)
      license-acceptance (>= 1.0.5, < 3)
      mixlib-archive (>= 0.4, < 2.0)
      mixlib-authentication (>= 2.1, < 4)
      mixlib-cli (>= 2.1.1, < 3.0)
      mixlib-log (>= 2.0.3, < 4.0)
      mixlib-shellout (>= 3.1.1, < 4.0)
      net-ftp
      net-sftp (>= 2.1.2, < 5.0)
      ohai (~> 18.0)
      plist (~> 3.2)
      proxifier2 (~> 1.1)
      syslog-logger (~> 1.6)
      train-core (~> 3.10)
      train-rest (>= 0.4.1)
      train-winrm (>= 0.2.5)
      unf_ext (~> 0.0.8.2)
      uuidtools (>= 2.1.5, < 3.0)
      vault (~> 0.18.2)
    chef (18.4.64-x64-mingw-ucrt)
      addressable
      aws-sdk-s3 (~> 1.91)
      aws-sdk-secretsmanager (~> 1.46)
      chef-config (= 18.4.64)
      chef-powershell (~> 18.1.0)
      chef-utils (= 18.4.64)
      chef-vault
      chef-zero (>= 14.0.11)
      corefoundation (~> 0.3.4)
      diff-lcs (>= 1.2.4, < 1.6.0, != 1.4.0)
      erubis (~> 2.7)
      ffi (>= 1.15.5)
      ffi-libarchive (~> 1.0, >= 1.0.3)
      ffi-yajl (~> 2.2)
      iniparse (~> 1.4)
      inspec-core (>= 5, < 6)
      iso8601 (>= 0.12.1, < 0.14)
      license-acceptance (>= 1.0.5, < 3)
      mixlib-archive (>= 0.4, < 2.0)
      mixlib-authentication (>= 2.1, < 4)
      mixlib-cli (>= 2.1.1, < 3.0)
      mixlib-log (>= 2.0.3, < 4.0)
      mixlib-shellout (>= 3.1.1, < 4.0)
      net-ftp
      net-sftp (>= 2.1.2, < 5.0)
      ohai (~> 18.0)
      plist (~> 3.2)
      proxifier2 (~> 1.1)
      syslog-logger (~> 1.6)
      train-core (~> 3.10)
      train-rest (>= 0.4.1)
      train-winrm (>= 0.2.5)
      unf_ext (~> 0.0.8.2)
      uuidtools (>= 2.1.5, < 3.0)
      vault (~> 0.18.2)
      win32-api (~> 1.10.0)
      win32-certstore (~> 0.6.15)
      win32-event (~> 0.6.1)
      win32-eventlog (= 0.6.3)
      win32-mmap (~> 0.4.1)
      win32-mutex (~> 0.4.2)
      win32-process (~> 0.9)
      win32-service (>= 2.1.5, < 3.0)
      win32-taskscheduler (~> 2.0)
      wmi-lite (~> 1.0)

PATH
  remote: chef-bin
  specs:
    chef-bin (18.4.64)
      chef (= 18.4.64)

PATH
  remote: chef-config
  specs:
    chef-config (18.4.64)
      addressable
      chef-utils (= 18.4.64)
      fuzzyurl
      mixlib-config (>= 2.2.12, < 4.0)
      mixlib-shellout (>= 2.0, < 4.0)
      tomlrb (~> 1.2)

PATH
  remote: chef-utils
  specs:
    chef-utils (18.4.64)
      concurrent-ruby

GEM
  remote: https://rubygems.org/
  specs:
    addressable (2.8.2)
      public_suffix (>= 2.0.2, < 6.0)
    appbundler (0.13.4)
      mixlib-cli (>= 1.4, < 3.0)
      mixlib-shellout (>= 2.0, < 4.0)
    ast (2.4.2)
    aws-eventstream (1.2.0)
    aws-partitions (1.739.0)
    aws-sdk-core (3.171.0)
      aws-eventstream (~> 1, >= 1.0.2)
      aws-partitions (~> 1, >= 1.651.0)
      aws-sigv4 (~> 1.5)
      jmespath (~> 1, >= 1.6.1)
    aws-sdk-kms (1.63.0)
      aws-sdk-core (~> 3, >= 3.165.0)
      aws-sigv4 (~> 1.1)
    aws-sdk-s3 (1.120.0)
      aws-sdk-core (~> 3, >= 3.165.0)
      aws-sdk-kms (~> 1)
      aws-sigv4 (~> 1.4)
    aws-sdk-secretsmanager (1.73.0)
      aws-sdk-core (~> 3, >= 3.165.0)
      aws-sigv4 (~> 1.1)
    aws-sigv4 (1.5.2)
      aws-eventstream (~> 1, >= 1.0.2)
    binding_of_caller (1.0.0)
      debug_inspector (>= 0.0.1)
    builder (3.2.4)
    byebug (11.1.3)
    chef-powershell (18.1.0)
      ffi (~> 1.15)
      ffi-yajl (~> 2.4)
    chef-telemetry (1.1.1)
      chef-config
      concurrent-ruby (~> 1.0)
    chef-vault (4.1.11)
    chef-zero (15.0.11)
      ffi-yajl (~> 2.2)
      hashie (>= 2.0, < 5.0)
      mixlib-log (>= 2.0, < 4.0)
      rack (~> 2.0, >= 2.0.6)
      uuidtools (~> 2.1)
      webrick
    cheffish (17.1.5)
      chef-utils (>= 17.0)
      chef-zero (>= 14.0)
      net-ssh
    chefstyle (2.2.2)
      rubocop (= 1.25.1)
    coderay (1.1.3)
    concurrent-ruby (1.2.2)
    corefoundation (0.3.13)
      ffi (>= 1.15.0)
    crack (0.4.5)
      rexml
    date (3.3.3)
    debug_inspector (1.1.0)
    diff-lcs (1.5.0)
    domain_name (0.5.20190701)
      unf (>= 0.0.5, < 1.0.0)
    ed25519 (1.3.0)
    erubi (1.12.0)
    erubis (2.7.0)
    faraday (2.7.4)
      faraday-net_http (>= 2.0, < 3.1)
      ruby2_keywords (>= 0.0.4)
    faraday-follow_redirects (0.3.0)
      faraday (>= 1, < 3)
    faraday-net_http (3.0.2)
    fauxhai-ng (9.3.0)
      net-ssh
    ffi (1.16.3)
    ffi (1.16.3-x64-mingw-ucrt)
    ffi (1.16.3-x64-mingw32)
    ffi (1.16.3-x86-mingw32)
    ffi-libarchive (1.1.3)
      ffi (~> 1.0)
    ffi-win32-extensions (1.0.4)
      ffi
    ffi-yajl (2.6.0)
      libyajl2 (>= 1.2)
    fuzzyurl (0.9.0)
    gssapi (1.3.1)
      ffi (>= 1.0.1)
    gyoku (1.4.0)
      builder (>= 2.1.2)
      rexml (~> 3.0)
    hashdiff (1.0.1)
    hashie (4.1.0)
    http-accept (1.7.0)
    http-cookie (1.0.5)
      domain_name (~> 0.5)
    httpclient (2.8.3)
    iniparse (1.5.0)
    inspec-core (5.22.40)
      addressable (~> 2.4)
      chef-telemetry (~> 1.0, >= 1.0.8)
      faraday (>= 1, < 3)
      faraday-follow_redirects (~> 0.3)
      hashie (>= 3.4, < 6.0)
      license-acceptance (>= 0.2.13, < 3.0)
      method_source (>= 0.8, < 2.0)
      mixlib-log (~> 3.0)
      multipart-post (~> 2.0)
      parallel (~> 1.9)
      parslet (>= 1.5, < 3.0)
      pry (~> 0.13)
      rspec (>= 3.9, <= 3.12)
      rspec-its (~> 1.2)
      rubyzip (>= 1.2.2, < 3.0)
      semverse (~> 3.0)
      sslshake (~> 1.2)
      thor (>= 0.20, < 1.3.0)
      tomlrb (>= 1.2, < 2.1)
      train-core (~> 3.10)
      tty-prompt (~> 0.17)
      tty-table (~> 0.10)
    inspec-core-bin (5.22.40)
      inspec-core (= 5.22.40)
    ipaddress (0.8.3)
    iso8601 (0.13.0)
    jmespath (1.6.2)
    json (2.6.3)
    libyajl2 (2.1.0)
    license-acceptance (2.1.13)
      pastel (~> 0.7)
      tomlrb (>= 1.2, < 3.0)
      tty-box (~> 0.6)
      tty-prompt (~> 0.20)
    little-plugger (1.1.4)
    logging (2.3.1)
      little-plugger (~> 1.1)
      multi_json (~> 1.14)
    method_source (1.0.0)
    mime-types (3.4.1)
      mime-types-data (~> 3.2015)
    mime-types-data (3.2023.0218.1)
    mixlib-archive (1.1.7)
      mixlib-log
    mixlib-archive (1.1.7-universal-mingw32)
      mixlib-log
    mixlib-authentication (3.0.10)
    mixlib-cli (2.1.8)
    mixlib-config (3.0.27)
      tomlrb
    mixlib-log (3.0.9)
    mixlib-shellout (3.2.8)
      chef-utils
    mixlib-shellout (3.2.8-universal-mingw32)
      chef-utils
      ffi-win32-extensions (~> 1.0.3)
      win32-process (~> 0.9)
      wmi-lite (~> 1.0)
    mixlib-shellout (3.2.8-x64-mingw-ucrt)
      chef-utils
      ffi-win32-extensions (~> 1.0.3)
      win32-process (~> 0.9)
      wmi-lite (~> 1.0)
    multi_json (1.15.0)
    multipart-post (2.3.0)
    net-ftp (0.2.0)
      net-protocol
      time
    net-protocol (0.2.1)
      timeout
    net-scp (4.0.0)
      net-ssh (>= 2.6.5, < 8.0.0)
    net-sftp (4.0.0)
      net-ssh (>= 5.0.0, < 8.0.0)
    net-ssh (7.1.0)
    netrc (0.11.0)
    nori (2.6.0)
    openssl (3.2.0)
    parallel (1.22.1)
    parser (3.2.2.0)
      ast (~> 2.4.1)
    parslet (1.8.2)
    pastel (0.8.0)
      tty-color (~> 0.5)
    plist (3.7.0)
    proxifier2 (1.1.0)
    pry (0.13.0)
      coderay (~> 1.1)
      method_source (~> 1.0)
    pry-byebug (3.10.1)
      byebug (~> 11.0)
      pry (>= 0.13, < 0.15)
    pry-stack_explorer (0.6.1)
      binding_of_caller (~> 1.0)
      pry (~> 0.13)
    public_suffix (5.0.1)
    rack (2.2.6.4)
    rainbow (3.1.1)
    rake (13.0.6)
    rb-readline (0.5.5)
    regexp_parser (2.7.0)
    rexml (3.2.5)
    rspec (3.11.0)
      rspec-core (~> 3.11.0)
      rspec-expectations (~> 3.11.0)
      rspec-mocks (~> 3.11.0)
    rspec-core (3.11.0)
      rspec-support (~> 3.11.0)
    rspec-expectations (3.11.1)
      diff-lcs (>= 1.2.0, < 2.0)
      rspec-support (~> 3.11.0)
    rspec-its (1.3.0)
      rspec-core (>= 3.0.0)
      rspec-expectations (>= 3.0.0)
    rspec-mocks (3.11.2)
      diff-lcs (>= 1.2.0, < 2.0)
      rspec-support (~> 3.11.0)
    rspec-support (3.11.1)
    rubocop (1.25.1)
      parallel (~> 1.10)
      parser (>= 3.1.0.0)
      rainbow (>= 2.2.2, < 4.0)
      regexp_parser (>= 1.8, < 3.0)
      rexml
      rubocop-ast (>= 1.15.1, < 2.0)
      ruby-progressbar (~> 1.7)
      unicode-display_width (>= 1.4.0, < 3.0)
    rubocop-ast (1.28.0)
      parser (>= 3.2.1.0)
    ruby-progressbar (1.13.0)
    ruby2_keywords (0.0.5)
    rubyntlm (0.6.3)
    rubyzip (2.3.2)
    semverse (3.0.2)
    sslshake (1.3.1)
    strings (0.2.1)
      strings-ansi (~> 0.2)
      unicode-display_width (>= 1.5, < 3.0)
      unicode_utils (~> 1.4)
    strings-ansi (0.2.0)
    structured_warnings (0.4.0)
    syslog-logger (1.6.8)
    thor (1.2.1)
    time (0.2.2)
      date
    timeout (0.3.2)
    tomlrb (1.3.0)
    train-core (3.10.7)
      addressable (~> 2.5)
      ffi (!= 1.13.0)
      json (>= 1.8, < 3.0)
      mixlib-shellout (>= 2.0, < 4.0)
      net-scp (>= 1.2, < 5.0)
      net-ssh (>= 2.9, < 8.0)
    train-rest (0.5.0)
      aws-sigv4 (~> 1.5)
      rest-client (~> 2.1)
      train-core (~> 3.0)
    train-winrm (0.2.13)
      winrm (>= 2.3.6, < 3.0)
      winrm-elevated (~> 1.2.2)
      winrm-fs (~> 1.0)
    tty-box (0.7.0)
      pastel (~> 0.8)
      strings (~> 0.2.0)
      tty-cursor (~> 0.7)
    tty-color (0.6.0)
    tty-cursor (0.7.1)
    tty-prompt (0.23.1)
      pastel (~> 0.8)
      tty-reader (~> 0.8)
    tty-reader (0.9.0)
      tty-cursor (~> 0.7)
      tty-screen (~> 0.8)
      wisper (~> 2.0)
    tty-screen (0.8.1)
    tty-table (0.12.0)
      pastel (~> 0.8)
      strings (~> 0.2.0)
      tty-screen (~> 0.8)
    unf (0.1.4)
      unf_ext
    unf_ext (0.0.8.2)
    unicode-display_width (2.4.2)
    unicode_utils (1.4.0)
    uuidtools (2.2.0)
    vault (0.18.2)
      aws-sigv4
    webmock (3.19.1)
      addressable (>= 2.8.0)
      crack (>= 0.3.2)
      hashdiff (>= 0.4.0, < 2.0.0)
    webrick (1.8.1)
    win32-api (1.10.1-universal-mingw32)
    win32-certstore (0.6.15)
      chef-powershell (>= 1.0.12)
      ffi
    win32-event (0.6.3)
      win32-ipc (>= 0.6.0)
    win32-eventlog (0.6.3)
      ffi
    win32-ipc (0.7.0)
      ffi
    win32-mmap (0.4.2)
      ffi
    win32-mutex (0.4.3)
      win32-ipc (>= 0.6.0)
    win32-process (0.10.0)
      ffi (>= 1.0.0)
    win32-service (2.3.2)
      ffi
      ffi-win32-extensions
    win32-taskscheduler (2.0.4)
      ffi
      structured_warnings
    winrm (2.3.6)
      builder (>= 2.1.2)
      erubi (~> 1.8)
      gssapi (~> 1.2)
      gyoku (~> 1.0)
      httpclient (~> 2.2, >= 2.2.0.2)
      logging (>= 1.6.1, < 3.0)
      nori (~> 2.0)
      rubyntlm (~> 0.6.0, >= 0.6.3)
    winrm-elevated (1.2.3)
      erubi (~> 1.8)
      winrm (~> 2.0)
      winrm-fs (~> 1.0)
    winrm-fs (1.3.5)
      erubi (~> 1.8)
      logging (>= 1.6.1, < 3.0)
      rubyzip (~> 2.0)
      winrm (~> 2.0)
    wisper (2.0.1)
    wmi-lite (1.0.7)

PLATFORMS
  arm64-darwin-21
  ruby
  x64-mingw-ucrt
  x64-mingw32
  x86-mingw32

DEPENDENCIES
  appbundler
  chef!
  chef-bin!
  chef-config!
  chef-utils!
  chef-vault
  cheffish (>= 17)
  chefstyle
  crack (< 0.4.6)
  ed25519 (~> 1.2)
  fauxhai-ng
  ffi (>= 1.15.5)
  inspec-core-bin (>= 5, < 6)
  ohai!
<<<<<<< HEAD
  openssl (~> 3.2.0)
=======
  openssl (= 3.2.0)
>>>>>>> 94665195
  pry (= 0.13.0)
  pry-byebug
  pry-stack_explorer
  rake
  rb-readline
  rest-client!
  rspec
  ruby-shadow!
  webmock

BUNDLED WITH
   2.3.26<|MERGE_RESOLUTION|>--- conflicted
+++ resolved
@@ -504,11 +504,7 @@
   ffi (>= 1.15.5)
   inspec-core-bin (>= 5, < 6)
   ohai!
-<<<<<<< HEAD
-  openssl (~> 3.2.0)
-=======
   openssl (= 3.2.0)
->>>>>>> 94665195
   pry (= 0.13.0)
   pry-byebug
   pry-stack_explorer
