GIT
  remote: https://github.com/chef/chefstyle.git
  revision: 71ae97744713ffd91ac8277d7a1385dabb6d570b
  branch: main
  specs:
    chefstyle (2.2.2)
      rubocop (= 1.25.1)

GIT
  remote: https://github.com/chef/ohai.git
  revision: c756b22eeb0424956ba32d04016c886fe7902304
  branch: 17-stable
  specs:
    ohai (17.9.1)
      chef-config (>= 14.12, < 18)
      chef-utils (>= 16.0, < 18)
      ffi (~> 1.9)
      ffi-yajl (~> 2.2)
      ipaddress
      mixlib-cli (>= 1.7.0)
      mixlib-config (>= 2.0, < 4.0)
      mixlib-log (>= 2.0.1, < 4.0)
      mixlib-shellout (~> 3.2, >= 3.2.5)
      plist (~> 3.1)
      train-core
      wmi-lite (~> 1.0)

GIT
  remote: https://github.com/chef/ruby-shadow
  revision: 3b8ea40b0e943b5de721d956741308ce805a5c3c
  branch: lcg/ruby-3.0
  specs:
    ruby-shadow (2.5.0)

PATH
  remote: .
  specs:
    chef (17.10.69)
      addressable
      aws-sdk-s3 (~> 1.91)
      aws-sdk-secretsmanager (~> 1.46)
      chef-config (= 17.10.69)
      chef-utils (= 17.10.69)
      chef-vault
      chef-zero (>= 14.0.11)
      corefoundation (~> 0.3.4)
      diff-lcs (>= 1.2.4, < 1.6.0, != 1.4.0)
      erubis (~> 2.7)
      ffi (>= 1.5.0)
      ffi-libarchive (~> 1.0, >= 1.0.3)
      ffi-yajl (~> 2.2)
      iniparse (~> 1.4)
      inspec-core (>= 4.23)
      license-acceptance (>= 1.0.5, < 3)
      mixlib-archive (>= 0.4, < 2.0)
      mixlib-authentication (>= 2.1, < 4)
      mixlib-cli (>= 2.1.1, < 3.0)
      mixlib-log (>= 2.0.3, < 4.0)
      mixlib-shellout (>= 3.1.1, < 4.0)
      net-sftp (>= 2.1.2, < 5.0)
      ohai (~> 17.0)
      plist (~> 3.2)
      proxifier (~> 1.0)
      syslog-logger (~> 1.6)
      train-core (~> 3.10)
      train-winrm (>= 0.2.5)
      uuidtools (>= 2.1.5, < 3.0)
      vault (~> 0.16)
    chef (17.10.69-universal-mingw32)
      addressable
      aws-sdk-s3 (~> 1.91)
      aws-sdk-secretsmanager (~> 1.46)
      chef-config (= 17.10.69)
      chef-powershell (~> 1.0.12)
      chef-utils (= 17.10.69)
      chef-vault
      chef-zero (>= 14.0.11)
      corefoundation (~> 0.3.4)
      diff-lcs (>= 1.2.4, < 1.6.0, != 1.4.0)
      erubis (~> 2.7)
      ffi (>= 1.5.0)
      ffi-libarchive (~> 1.0, >= 1.0.3)
      ffi-yajl (~> 2.2)
      iniparse (~> 1.4)
      inspec-core (>= 4.23)
      iso8601 (>= 0.12.1, < 0.14)
      license-acceptance (>= 1.0.5, < 3)
      mixlib-archive (>= 0.4, < 2.0)
      mixlib-authentication (>= 2.1, < 4)
      mixlib-cli (>= 2.1.1, < 3.0)
      mixlib-log (>= 2.0.3, < 4.0)
      mixlib-shellout (>= 3.1.1, < 4.0)
      net-sftp (>= 2.1.2, < 5.0)
      ohai (~> 17.0)
      plist (~> 3.2)
      proxifier (~> 1.0)
      syslog-logger (~> 1.6)
      train-core (~> 3.10)
      train-winrm (>= 0.2.5)
      uuidtools (>= 2.1.5, < 3.0)
      vault (~> 0.16)
      win32-api (~> 1.5.3)
      win32-certstore (~> 0.6.14)
      win32-event (~> 0.6.1)
      win32-eventlog (= 0.6.3)
      win32-mmap (~> 0.4.1)
      win32-mutex (~> 0.4.2)
      win32-process (~> 0.9)
      win32-service (>= 2.1.5, < 3.0)
      win32-taskscheduler (~> 2.0)
      wmi-lite (~> 1.0)

PATH
  remote: chef-bin
  specs:
    chef-bin (17.10.69)
      chef (= 17.10.69)

PATH
  remote: chef-config
  specs:
    chef-config (17.10.69)
      addressable
      chef-utils (= 17.10.69)
      fuzzyurl
      mixlib-config (>= 2.2.12, < 4.0)
      mixlib-shellout (>= 2.0, < 4.0)
      tomlrb (~> 1.2)

PATH
  remote: chef-utils
  specs:
    chef-utils (17.10.69)
      concurrent-ruby

GEM
  remote: https://rubygems.org/
  specs:
    addressable (2.8.4)
      public_suffix (>= 2.0.2, < 6.0)
    appbundler (0.13.4)
      mixlib-cli (>= 1.4, < 3.0)
      mixlib-shellout (>= 2.0, < 4.0)
    ast (2.4.2)
    aws-eventstream (1.2.0)
<<<<<<< HEAD
    aws-partitions (1.765.0)
    aws-sdk-core (3.172.0)
=======
    aws-partitions (1.767.0)
    aws-sdk-core (3.173.0)
>>>>>>> 7f0c87ae
      aws-eventstream (~> 1, >= 1.0.2)
      aws-partitions (~> 1, >= 1.651.0)
      aws-sigv4 (~> 1.5)
      jmespath (~> 1, >= 1.6.1)
    aws-sdk-kms (1.64.0)
      aws-sdk-core (~> 3, >= 3.165.0)
      aws-sigv4 (~> 1.1)
    aws-sdk-s3 (1.122.0)
      aws-sdk-core (~> 3, >= 3.165.0)
      aws-sdk-kms (~> 1)
      aws-sigv4 (~> 1.4)
    aws-sdk-secretsmanager (1.75.0)
      aws-sdk-core (~> 3, >= 3.165.0)
      aws-sigv4 (~> 1.1)
    aws-sigv4 (1.5.2)
      aws-eventstream (~> 1, >= 1.0.2)
    binding_of_caller (1.0.0)
      debug_inspector (>= 0.0.1)
    builder (3.2.4)
    byebug (11.1.3)
    chef-powershell (1.0.13)
      ffi (~> 1.15)
      ffi-yajl (~> 2.4)
    chef-telemetry (1.1.1)
      chef-config
      concurrent-ruby (~> 1.0)
    chef-vault (4.1.11)
    chef-zero (15.0.11)
      ffi-yajl (~> 2.2)
      hashie (>= 2.0, < 5.0)
      mixlib-log (>= 2.0, < 4.0)
      rack (~> 2.0, >= 2.0.6)
      uuidtools (~> 2.1)
      webrick
    cheffish (17.0.0)
      chef-utils (>= 17.0)
      chef-zero (>= 14.0)
      net-ssh
    coderay (1.1.3)
    concurrent-ruby (1.2.2)
    corefoundation (0.3.13)
      ffi (>= 1.15.0)
    crack (0.4.5)
      rexml
    debug_inspector (1.1.0)
    diff-lcs (1.5.0)
    ed25519 (1.3.0)
    erubi (1.12.0)
    erubis (2.7.0)
    faraday (2.7.4)
      faraday-net_http (>= 2.0, < 3.1)
      ruby2_keywords (>= 0.0.4)
    faraday-follow_redirects (0.3.0)
      faraday (>= 1, < 3)
    faraday-net_http (3.0.2)
    fauxhai-ng (9.3.0)
      net-ssh
    ffi (1.15.5)
    ffi (1.15.5-x64-mingw32)
    ffi (1.15.5-x86-mingw32)
    ffi-libarchive (1.1.3)
      ffi (~> 1.0)
    ffi-win32-extensions (1.0.4)
      ffi
    ffi-yajl (2.4.0)
      libyajl2 (>= 1.2)
    fuzzyurl (0.9.0)
    gssapi (1.3.1)
      ffi (>= 1.0.1)
    gyoku (1.4.0)
      builder (>= 2.1.2)
      rexml (~> 3.0)
    hashdiff (1.0.1)
    hashie (4.1.0)
    httpclient (2.8.3)
    iniparse (1.5.0)
    inspec-core (5.22.3)
      addressable (~> 2.4)
      chef-telemetry (~> 1.0, >= 1.0.8)
      faraday (>= 1, < 3)
      faraday-follow_redirects (~> 0.3)
      hashie (>= 3.4, < 5.0)
      license-acceptance (>= 0.2.13, < 3.0)
      method_source (>= 0.8, < 2.0)
      mixlib-log (~> 3.0)
      multipart-post (~> 2.0)
      parallel (~> 1.9)
      parslet (>= 1.5, < 2.0)
      pry (~> 0.13)
      rspec (>= 3.9, <= 3.11)
      rspec-its (~> 1.2)
      rubyzip (>= 1.2.2, < 3.0)
      semverse (~> 3.0)
      sslshake (~> 1.2)
      thor (>= 0.20, < 2.0)
      tomlrb (>= 1.2, < 2.1)
      train-core (~> 3.10)
      tty-prompt (~> 0.17)
      tty-table (~> 0.10)
    inspec-core-bin (5.22.3)
      inspec-core (= 5.22.3)
    ipaddress (0.8.3)
    iso8601 (0.13.0)
    jmespath (1.6.2)
    json (2.6.3)
    libyajl2 (2.1.0)
    license-acceptance (2.1.13)
      pastel (~> 0.7)
      tomlrb (>= 1.2, < 3.0)
      tty-box (~> 0.6)
      tty-prompt (~> 0.20)
    little-plugger (1.1.4)
    logging (2.3.1)
      little-plugger (~> 1.1)
      multi_json (~> 1.14)
    method_source (1.0.0)
    mixlib-archive (1.1.7)
      mixlib-log
    mixlib-archive (1.1.7-universal-mingw32)
      mixlib-log
    mixlib-authentication (3.0.10)
    mixlib-cli (2.1.8)
    mixlib-config (3.0.27)
      tomlrb
    mixlib-log (3.0.9)
    mixlib-shellout (3.2.7)
      chef-utils
    mixlib-shellout (3.2.7-universal-mingw32)
      chef-utils
      ffi-win32-extensions (~> 1.0.3)
      win32-process (~> 0.9)
      wmi-lite (~> 1.0)
    multi_json (1.15.0)
    multipart-post (2.3.0)
    net-scp (4.0.0)
      net-ssh (>= 2.6.5, < 8.0.0)
    net-sftp (4.0.0)
      net-ssh (>= 5.0.0, < 8.0.0)
    net-ssh (7.1.0)
    nori (2.6.0)
    parallel (1.23.0)
    parser (3.2.2.1)
      ast (~> 2.4.1)
    parslet (1.8.2)
    pastel (0.8.0)
      tty-color (~> 0.5)
    plist (3.7.0)
    proxifier (1.0.3)
    pry (0.13.0)
      coderay (~> 1.1)
      method_source (~> 1.0)
    pry-byebug (3.10.1)
      byebug (~> 11.0)
      pry (>= 0.13, < 0.15)
    pry-stack_explorer (0.6.1)
      binding_of_caller (~> 1.0)
      pry (~> 0.13)
    public_suffix (5.0.1)
    rack (2.2.7)
    rainbow (3.1.1)
    rake (13.0.6)
    rb-readline (0.5.5)
    regexp_parser (2.8.0)
    rexml (3.2.5)
    rspec (3.11.0)
      rspec-core (~> 3.11.0)
      rspec-expectations (~> 3.11.0)
      rspec-mocks (~> 3.11.0)
    rspec-core (3.11.0)
      rspec-support (~> 3.11.0)
    rspec-expectations (3.11.1)
      diff-lcs (>= 1.2.0, < 2.0)
      rspec-support (~> 3.11.0)
    rspec-its (1.3.0)
      rspec-core (>= 3.0.0)
      rspec-expectations (>= 3.0.0)
    rspec-mocks (3.11.2)
      diff-lcs (>= 1.2.0, < 2.0)
      rspec-support (~> 3.11.0)
    rspec-support (3.11.1)
    rubocop (1.25.1)
      parallel (~> 1.10)
      parser (>= 3.1.0.0)
      rainbow (>= 2.2.2, < 4.0)
      regexp_parser (>= 1.8, < 3.0)
      rexml
      rubocop-ast (>= 1.15.1, < 2.0)
      ruby-progressbar (~> 1.7)
      unicode-display_width (>= 1.4.0, < 3.0)
    rubocop-ast (1.28.1)
      parser (>= 3.2.1.0)
    ruby-progressbar (1.13.0)
    ruby2_keywords (0.0.5)
    rubyntlm (0.6.3)
    rubyzip (2.3.2)
    semverse (3.0.2)
    sslshake (1.3.1)
    strings (0.2.1)
      strings-ansi (~> 0.2)
      unicode-display_width (>= 1.5, < 3.0)
      unicode_utils (~> 1.4)
    strings-ansi (0.2.0)
    structured_warnings (0.4.0)
    syslog-logger (1.6.8)
    thor (1.2.2)
    tomlrb (1.3.0)
    train-core (3.10.7)
      addressable (~> 2.5)
      ffi (!= 1.13.0)
      json (>= 1.8, < 3.0)
      mixlib-shellout (>= 2.0, < 4.0)
      net-scp (>= 1.2, < 5.0)
      net-ssh (>= 2.9, < 8.0)
    train-winrm (0.2.13)
      winrm (>= 2.3.6, < 3.0)
      winrm-elevated (~> 1.2.2)
      winrm-fs (~> 1.0)
    tty-box (0.7.0)
      pastel (~> 0.8)
      strings (~> 0.2.0)
      tty-cursor (~> 0.7)
    tty-color (0.6.0)
    tty-cursor (0.7.1)
    tty-prompt (0.23.1)
      pastel (~> 0.8)
      tty-reader (~> 0.8)
    tty-reader (0.9.0)
      tty-cursor (~> 0.7)
      tty-screen (~> 0.8)
      wisper (~> 2.0)
    tty-screen (0.8.1)
    tty-table (0.12.0)
      pastel (~> 0.8)
      strings (~> 0.2.0)
      tty-screen (~> 0.8)
    unicode-display_width (2.4.2)
    unicode_utils (1.4.0)
    uuidtools (2.2.0)
    vault (0.17.0)
      aws-sigv4
    webmock (3.18.1)
      addressable (>= 2.8.0)
      crack (>= 0.3.2)
      hashdiff (>= 0.4.0, < 2.0.0)
    webrick (1.8.1)
    win32-api (1.5.3-universal-mingw32)
    win32-certstore (0.6.15)
      chef-powershell (>= 1.0.12)
      ffi
    win32-event (0.6.3)
      win32-ipc (>= 0.6.0)
    win32-eventlog (0.6.3)
      ffi
    win32-ipc (0.7.0)
      ffi
    win32-mmap (0.4.2)
      ffi
    win32-mutex (0.4.3)
      win32-ipc (>= 0.6.0)
    win32-process (0.10.0)
      ffi (>= 1.0.0)
    win32-service (2.3.2)
      ffi
      ffi-win32-extensions
    win32-taskscheduler (2.0.4)
      ffi
      structured_warnings
    winrm (2.3.6)
      builder (>= 2.1.2)
      erubi (~> 1.8)
      gssapi (~> 1.2)
      gyoku (~> 1.0)
      httpclient (~> 2.2, >= 2.2.0.2)
      logging (>= 1.6.1, < 3.0)
      nori (~> 2.0)
      rubyntlm (~> 0.6.0, >= 0.6.3)
    winrm-elevated (1.2.3)
      erubi (~> 1.8)
      winrm (~> 2.0)
      winrm-fs (~> 1.0)
    winrm-fs (1.3.5)
      erubi (~> 1.8)
      logging (>= 1.6.1, < 3.0)
      rubyzip (~> 2.0)
      winrm (~> 2.0)
    wisper (2.0.1)
    wmi-lite (1.0.7)

PLATFORMS
  ruby
  x64-mingw32
  x86-mingw32

DEPENDENCIES
  appbundler
  chef!
  chef-bin!
  chef-config!
  chef-utils!
  chef-vault
  cheffish (~> 17.0.0)
  chefstyle!
  ed25519 (~> 1.2)
  fauxhai-ng
  inspec-core-bin (>= 4.24)
  ohai!
  pry (= 0.13.0)
  pry-byebug
  pry-stack_explorer
  rake
  rb-readline
  rspec
  ruby-shadow!
  webmock

BUNDLED WITH
   2.3.18<|MERGE_RESOLUTION|>--- conflicted
+++ resolved
@@ -143,13 +143,8 @@
       mixlib-shellout (>= 2.0, < 4.0)
     ast (2.4.2)
     aws-eventstream (1.2.0)
-<<<<<<< HEAD
-    aws-partitions (1.765.0)
-    aws-sdk-core (3.172.0)
-=======
     aws-partitions (1.767.0)
     aws-sdk-core (3.173.0)
->>>>>>> 7f0c87ae
       aws-eventstream (~> 1, >= 1.0.2)
       aws-partitions (~> 1, >= 1.651.0)
       aws-sigv4 (~> 1.5)
