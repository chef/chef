GIT
  remote: https://github.com/chef/ohai.git
  revision: 38116d10155ca120e611422d07339bcc213156e1
  branch: main
  specs:
    ohai (19.0.3)
      chef-config (>= 14.12, < 20)
      chef-utils (>= 16.0, < 20)
      ffi (~> 1.9)
      ffi-yajl (~> 2.2)
      ipaddress
      mixlib-cli (>= 1.7.0)
      mixlib-config (>= 2.0, < 4.0)
      mixlib-log (>= 2.0.1, < 4.0)
      mixlib-shellout (~> 3.2, >= 3.2.5)
      plist (~> 3.1)
      train-core
      wmi-lite (~> 1.0)

GIT
  remote: https://github.com/chef/rest-client
  revision: badd0bea3c31a2ed1f49590760d2e4b665ecbce3
  branch: jfm/ucrt_update1
  specs:
    rest-client (2.1.0)
      http-accept (>= 1.7.0, < 2.0)
      http-cookie (>= 1.0.2, < 2.0)
      mime-types (>= 1.16, < 4.0)
      netrc (~> 0.8)
    rest-client (2.1.0-x64-mingw-ucrt)
      ffi (~> 1.15)
      http-accept (>= 1.7.0, < 2.0)
      http-cookie (>= 1.0.2, < 2.0)
      mime-types (>= 1.16, < 4.0)
      netrc (~> 0.8)

PATH
  remote: .
  specs:
    chef (19.0.40)
      addressable
      aws-sdk-s3 (~> 1.91)
      aws-sdk-secretsmanager (~> 1.46)
<<<<<<< HEAD
      chef-config (= 19.0.34)
      chef-licensing (>= 0.7.5)
      chef-utils (= 19.0.34)
=======
      chef-config (= 19.0.40)
      chef-utils (= 19.0.40)
>>>>>>> a1478efb
      chef-vault
      chef-zero (>= 14.0.11)
      corefoundation (~> 0.3.4)
      diff-lcs (>= 1.2.4, < 1.6.0, != 1.4.0)
      erubis (~> 2.7)
      ffi (>= 1.15.5)
      ffi-libarchive (~> 1.0, >= 1.0.3)
      ffi-yajl (~> 2.2)
      iniparse (~> 1.4)
      inspec-core (>= 5, < 6)
      license-acceptance (>= 1.0.5, < 3)
      mixlib-archive (>= 0.4, < 2.0)
      mixlib-authentication (>= 2.1, < 4)
      mixlib-cli (>= 2.1.1, < 3.0)
      mixlib-log (>= 2.0.3, < 4.0)
      mixlib-shellout (>= 3.1.1, < 4.0)
      net-ftp
      net-sftp (>= 2.1.2, < 5.0)
      ohai (~> 19.0)
      plist (~> 3.2)
      proxifier2 (~> 1.1)
      syslog-logger (~> 1.6)
      train-core (~> 3.10)
      train-rest (>= 0.4.1)
      train-winrm (>= 0.2.5)
      unf_ext (~> 0.0.8.2)
      uuidtools (>= 2.1.5, < 3.0)
      vault (~> 0.18.2)
    chef (19.0.40-universal-mingw-ucrt)
      addressable
      aws-sdk-s3 (~> 1.91)
      aws-sdk-secretsmanager (~> 1.46)
<<<<<<< HEAD
      chef-licensing (>= 0.7.5)
      chef-config (= 19.0.34)
      chef-licensing (>= 0.7.5)
=======
      chef-config (= 19.0.40)
>>>>>>> a1478efb
      chef-powershell (~> 18.1.0)
      chef-utils (= 19.0.40)
      chef-vault
      chef-zero (>= 14.0.11)
      corefoundation (~> 0.3.4)
      diff-lcs (>= 1.2.4, < 1.6.0, != 1.4.0)
      erubis (~> 2.7)
      ffi (>= 1.15.5)
      ffi-libarchive (~> 1.0, >= 1.0.3)
      ffi-yajl (~> 2.2)
      iniparse (~> 1.4)
      inspec-core (>= 5, < 6)
      iso8601 (>= 0.12.1, < 0.14)
      license-acceptance (>= 1.0.5, < 3)
      mixlib-archive (>= 0.4, < 2.0)
      mixlib-authentication (>= 2.1, < 4)
      mixlib-cli (>= 2.1.1, < 3.0)
      mixlib-log (>= 2.0.3, < 4.0)
      mixlib-shellout (>= 3.1.1, < 4.0)
      net-ftp
      net-sftp (>= 2.1.2, < 5.0)
      ohai (~> 19.0)
      plist (~> 3.2)
      proxifier2 (~> 1.1)
      syslog-logger (~> 1.6)
      train-core (~> 3.10)
      train-rest (>= 0.4.1)
      train-winrm (>= 0.2.5)
      unf_ext (~> 0.0.8.2)
      uuidtools (>= 2.1.5, < 3.0)
      vault (~> 0.18.2)
      win32-api (~> 1.10.0)
      win32-certstore (~> 0.6.15)
      win32-event (~> 0.6.1)
      win32-eventlog (= 0.6.3)
      win32-mmap (~> 0.4.1)
      win32-mutex (~> 0.4.2)
      win32-process (~> 0.9)
      win32-service (>= 2.1.5, < 3.0)
      win32-taskscheduler (~> 2.0)
      wmi-lite (~> 1.0)

PATH
  remote: chef-bin
  specs:
    chef-bin (19.0.40)
      chef (= 19.0.40)

PATH
  remote: chef-config
  specs:
    chef-config (19.0.40)
      addressable
      chef-utils (= 19.0.40)
      fuzzyurl
      mixlib-config (>= 2.2.12, < 4.0)
      mixlib-shellout (>= 2.0, < 4.0)
      tomlrb (~> 1.2)

PATH
  remote: chef-utils
  specs:
    chef-utils (19.0.40)
      concurrent-ruby

GEM
  remote: https://rubygems.org/
  specs:
    activesupport (7.0.8.4)
      concurrent-ruby (~> 1.0, >= 1.0.2)
      i18n (>= 1.6, < 2)
      minitest (>= 5.1)
      tzinfo (~> 2.0)
    addressable (2.8.2)
      public_suffix (>= 2.0.2, < 6.0)
    appbundler (0.13.4)
      mixlib-cli (>= 1.4, < 3.0)
      mixlib-shellout (>= 2.0, < 4.0)
    ast (2.4.2)
    aws-eventstream (1.3.0)
    aws-partitions (1.958.0)
    aws-sdk-core (3.201.3)
      aws-eventstream (~> 1, >= 1.3.0)
      aws-partitions (~> 1, >= 1.651.0)
      aws-sigv4 (~> 1.8)
      jmespath (~> 1, >= 1.6.1)
    aws-sdk-kms (1.88.0)
      aws-sdk-core (~> 3, >= 3.201.0)
      aws-sigv4 (~> 1.5)
    aws-sdk-s3 (1.156.0)
      aws-sdk-core (~> 3, >= 3.201.0)
      aws-sdk-kms (~> 1)
      aws-sigv4 (~> 1.5)
    aws-sdk-secretsmanager (1.102.0)
      aws-sdk-core (~> 3, >= 3.201.0)
      aws-sigv4 (~> 1.5)
    aws-sigv4 (1.9.0)
      aws-eventstream (~> 1, >= 1.0.2)
    base64 (0.2.0)
    bigdecimal (3.1.8)
    binding_of_caller (1.0.0)
      debug_inspector (>= 0.0.1)
    builder (3.3.0)
    byebug (11.1.3)
    chef-licensing (1.0.2)
      activesupport (~> 7.0, < 7.1)
      chef-config (>= 15)
      faraday (>= 1, < 3)
      faraday-http-cache
      tty-prompt (~> 0.23)
      tty-spinner (~> 0.9.3)
    chef-powershell (18.1.0)
      ffi (~> 1.15)
      ffi-yajl (~> 2.4)
    chef-telemetry (1.1.1)
      chef-config
      concurrent-ruby (~> 1.0)
    chef-vault (4.1.11)
    chef-zero (15.0.11)
      ffi-yajl (~> 2.2)
      hashie (>= 2.0, < 5.0)
      mixlib-log (>= 2.0, < 4.0)
      rack (~> 2.0, >= 2.0.6)
      uuidtools (~> 2.1)
      webrick
    cheffish (17.1.5)
      chef-utils (>= 17.0)
      chef-zero (>= 14.0)
      net-ssh
    chefstyle (2.2.2)
      rubocop (= 1.25.1)
    coderay (1.1.3)
    concurrent-ruby (1.2.2)
    corefoundation (0.3.13)
      ffi (>= 1.15.0)
    crack (0.4.5)
      rexml
    date (3.3.4)
    debug_inspector (1.1.0)
    diff-lcs (1.5.0)
    domain_name (0.5.20190701)
      unf (>= 0.0.5, < 1.0.0)
    ed25519 (1.3.0)
    erubi (1.13.0)
    erubis (2.7.0)
    faraday (2.7.4)
      faraday-net_http (>= 2.0, < 3.1)
      ruby2_keywords (>= 0.0.4)
    faraday-follow_redirects (0.3.0)
      faraday (>= 1, < 3)
    faraday-http-cache (2.5.1)
      faraday (>= 0.8)
    faraday-net_http (3.0.2)
    fauxhai-ng (9.3.0)
      net-ssh
    ffi (1.16.3)
    ffi (1.16.3-x64-mingw-ucrt)
    ffi (1.16.3-x64-mingw32)
    ffi (1.16.3-x86-mingw32)
    ffi-libarchive (1.1.14)
      ffi (~> 1.0)
    ffi-win32-extensions (1.0.4)
      ffi
    ffi-yajl (2.6.0)
      libyajl2 (>= 1.2)
    fuzzyurl (0.9.0)
    gssapi (1.3.1)
      ffi (>= 1.0.1)
    gyoku (1.4.0)
      builder (>= 2.1.2)
      rexml (~> 3.0)
    hashdiff (1.0.1)
    hashie (4.1.0)
    http-accept (1.7.0)
    http-cookie (1.0.5)
      domain_name (~> 0.5)
    httpclient (2.8.3)
    i18n (1.14.5)
      concurrent-ruby (~> 1.0)
    iniparse (1.5.0)
    inspec-core (5.22.40)
      addressable (~> 2.4)
      chef-telemetry (~> 1.0, >= 1.0.8)
      faraday (>= 1, < 3)
      faraday-follow_redirects (~> 0.3)
      hashie (>= 3.4, < 6.0)
      license-acceptance (>= 0.2.13, < 3.0)
      method_source (>= 0.8, < 2.0)
      mixlib-log (~> 3.0)
      multipart-post (~> 2.0)
      parallel (~> 1.9)
      parslet (>= 1.5, < 3.0)
      pry (~> 0.13)
      rspec (>= 3.9, <= 3.12)
      rspec-its (~> 1.2)
      rubyzip (>= 1.2.2, < 3.0)
      semverse (~> 3.0)
      sslshake (~> 1.2)
      thor (>= 0.20, < 1.3.0)
      tomlrb (>= 1.2, < 2.1)
      train-core (~> 3.10)
      tty-prompt (~> 0.17)
      tty-table (~> 0.10)
    inspec-core-bin (5.22.40)
      inspec-core (= 5.22.40)
    ipaddress (0.8.3)
    iso8601 (0.13.0)
    jmespath (1.6.2)
    json (2.6.3)
    libyajl2 (2.1.0)
    license-acceptance (2.1.13)
      pastel (~> 0.7)
      tomlrb (>= 1.2, < 3.0)
      tty-box (~> 0.6)
      tty-prompt (~> 0.20)
    little-plugger (1.1.4)
    logging (2.4.0)
      little-plugger (~> 1.1)
      multi_json (~> 1.14)
    method_source (1.0.0)
    mime-types (3.4.1)
      mime-types-data (~> 3.2015)
    mime-types-data (3.2023.0218.1)
    minitest (5.25.1)
    mixlib-archive (1.1.7)
      mixlib-log
    mixlib-archive (1.1.7-universal-mingw32)
      mixlib-log
    mixlib-authentication (3.0.10)
    mixlib-cli (2.1.8)
    mixlib-config (3.0.27)
      tomlrb
    mixlib-log (3.0.9)
    mixlib-shellout (3.2.8)
      chef-utils
    mixlib-shellout (3.2.8-universal-mingw32)
      chef-utils
      ffi-win32-extensions (~> 1.0.3)
      win32-process (~> 0.9)
      wmi-lite (~> 1.0)
    mixlib-shellout (3.2.8-x64-mingw-ucrt)
      chef-utils
      ffi-win32-extensions (~> 1.0.3)
      win32-process (~> 0.9)
      wmi-lite (~> 1.0)
    multi_json (1.15.0)
    multipart-post (2.3.0)
    net-ftp (0.3.7)
      net-protocol
      time
    net-protocol (0.2.2)
      timeout
    net-scp (4.0.0)
      net-ssh (>= 2.6.5, < 8.0.0)
    net-sftp (4.0.0)
      net-ssh (>= 5.0.0, < 8.0.0)
    net-ssh (7.1.0)
    netrc (0.11.0)
    nori (2.7.1)
      bigdecimal
    parallel (1.22.1)
    parser (3.2.2.0)
      ast (~> 2.4.1)
    parslet (1.8.2)
    pastel (0.8.0)
      tty-color (~> 0.5)
    plist (3.7.0)
    proxifier2 (1.1.0)
    pry (0.13.0)
      coderay (~> 1.1)
      method_source (~> 1.0)
    pry-byebug (3.10.1)
      byebug (~> 11.0)
      pry (>= 0.13, < 0.15)
    pry-stack_explorer (0.6.1)
      binding_of_caller (~> 1.0)
      pry (~> 0.13)
    psych (5.1.2)
      stringio
    public_suffix (5.0.1)
    rack (2.2.6.4)
    rainbow (3.1.1)
    rake (13.2.1)
    rb-readline (0.5.5)
    rdoc (6.4.1.1)
      psych (>= 4.0.0)
    regexp_parser (2.7.0)
    rexml (3.2.5)
    rspec (3.11.0)
      rspec-core (~> 3.11.0)
      rspec-expectations (~> 3.11.0)
      rspec-mocks (~> 3.11.0)
    rspec-core (3.11.0)
      rspec-support (~> 3.11.0)
    rspec-expectations (3.11.1)
      diff-lcs (>= 1.2.0, < 2.0)
      rspec-support (~> 3.11.0)
    rspec-its (1.3.0)
      rspec-core (>= 3.0.0)
      rspec-expectations (>= 3.0.0)
    rspec-mocks (3.11.2)
      diff-lcs (>= 1.2.0, < 2.0)
      rspec-support (~> 3.11.0)
    rspec-support (3.11.1)
    rubocop (1.25.1)
      parallel (~> 1.10)
      parser (>= 3.1.0.0)
      rainbow (>= 2.2.2, < 4.0)
      regexp_parser (>= 1.8, < 3.0)
      rexml
      rubocop-ast (>= 1.15.1, < 2.0)
      ruby-progressbar (~> 1.7)
      unicode-display_width (>= 1.4.0, < 3.0)
    rubocop-ast (1.28.0)
      parser (>= 3.2.1.0)
    ruby-progressbar (1.13.0)
    ruby-shadow (2.5.1)
    ruby2_keywords (0.0.5)
    rubyntlm (0.6.5)
      base64
    rubyzip (2.3.2)
    semverse (3.0.2)
    sslshake (1.3.1)
    stringio (3.1.1)
    strings (0.2.1)
      strings-ansi (~> 0.2)
      unicode-display_width (>= 1.5, < 3.0)
      unicode_utils (~> 1.4)
    strings-ansi (0.2.0)
    structured_warnings (0.4.0)
    syslog-logger (1.6.8)
    thor (1.2.1)
    time (0.3.0)
      date
    timeout (0.4.1)
    tomlrb (1.3.0)
    train-core (3.10.7)
      addressable (~> 2.5)
      ffi (!= 1.13.0)
      json (>= 1.8, < 3.0)
      mixlib-shellout (>= 2.0, < 4.0)
      net-scp (>= 1.2, < 5.0)
      net-ssh (>= 2.9, < 8.0)
    train-rest (0.5.0)
      aws-sigv4 (~> 1.5)
      rest-client (~> 2.1)
      train-core (~> 3.0)
    train-winrm (0.2.13)
      winrm (>= 2.3.6, < 3.0)
      winrm-elevated (~> 1.2.2)
      winrm-fs (~> 1.0)
    tty-box (0.7.0)
      pastel (~> 0.8)
      strings (~> 0.2.0)
      tty-cursor (~> 0.7)
    tty-color (0.6.0)
    tty-cursor (0.7.1)
    tty-prompt (0.23.1)
      pastel (~> 0.8)
      tty-reader (~> 0.8)
    tty-reader (0.9.0)
      tty-cursor (~> 0.7)
      tty-screen (~> 0.8)
      wisper (~> 2.0)
    tty-screen (0.8.1)
    tty-spinner (0.9.3)
      tty-cursor (~> 0.7)
    tty-table (0.12.0)
      pastel (~> 0.8)
      strings (~> 0.2.0)
      tty-screen (~> 0.8)
    tzinfo (2.0.6)
      concurrent-ruby (~> 1.0)
    unf (0.1.4)
      unf_ext
    unf_ext (0.0.8.2)
    unicode-display_width (2.4.2)
    unicode_utils (1.4.0)
    uuidtools (2.2.0)
    vault (0.18.2)
      aws-sigv4
    webmock (3.19.1)
      addressable (>= 2.8.0)
      crack (>= 0.3.2)
      hashdiff (>= 0.4.0, < 2.0.0)
    webrick (1.8.1)
    win32-api (1.10.1-universal-mingw32)
    win32-certstore (0.6.16)
      chef-powershell
      ffi
    win32-event (0.6.3)
      win32-ipc (>= 0.6.0)
    win32-eventlog (0.6.3)
      ffi
    win32-ipc (0.7.0)
      ffi
    win32-mmap (0.4.2)
      ffi
    win32-mutex (0.4.3)
      win32-ipc (>= 0.6.0)
    win32-process (0.10.0)
      ffi (>= 1.0.0)
    win32-service (2.3.2)
      ffi
      ffi-win32-extensions
    win32-taskscheduler (2.0.4)
      ffi
      structured_warnings
    winrm (2.3.8)
      builder (>= 2.1.2)
      erubi (~> 1.8)
      gssapi (~> 1.2)
      gyoku (~> 1.0)
      httpclient (~> 2.2, >= 2.2.0.2)
      logging (>= 1.6.1, < 3.0)
      nori (~> 2.0)
      rexml (~> 3.0)
      rubyntlm (~> 0.6.0, >= 0.6.3)
    winrm-elevated (1.2.3)
      erubi (~> 1.8)
      winrm (~> 2.0)
      winrm-fs (~> 1.0)
    winrm-fs (1.3.5)
      erubi (~> 1.8)
      logging (>= 1.6.1, < 3.0)
      rubyzip (~> 2.0)
      winrm (~> 2.0)
    wisper (2.0.1)
    wmi-lite (1.0.7)

PLATFORMS
  arm64-darwin-21
  ruby
  x64-mingw-ucrt
  x64-mingw32
  x86-mingw32

DEPENDENCIES
  appbundler
  chef!
  chef-bin!
  chef-config!
  chef-utils!
  chef-vault
  cheffish (>= 17)
  chefstyle
  crack (< 0.4.6)
  ed25519 (~> 1.2)
  fauxhai-ng
  ffi (>= 1.15.5)
  inspec-core-bin (>= 5, < 6)
  ohai!
  pry (= 0.13.0)
  pry-byebug
  pry-stack_explorer
  rake (>= 12.3.3)
  rb-readline
  rdoc (~> 6.4.1)
  rest-client!
  rspec
  ruby-shadow
  webmock

BUNDLED WITH
   2.3.7<|MERGE_RESOLUTION|>--- conflicted
+++ resolved
@@ -41,14 +41,9 @@
       addressable
       aws-sdk-s3 (~> 1.91)
       aws-sdk-secretsmanager (~> 1.46)
-<<<<<<< HEAD
-      chef-config (= 19.0.34)
+      chef-config (= 19.0.40)
       chef-licensing (>= 0.7.5)
-      chef-utils (= 19.0.34)
-=======
-      chef-config (= 19.0.40)
       chef-utils (= 19.0.40)
->>>>>>> a1478efb
       chef-vault
       chef-zero (>= 14.0.11)
       corefoundation (~> 0.3.4)
@@ -81,13 +76,9 @@
       addressable
       aws-sdk-s3 (~> 1.91)
       aws-sdk-secretsmanager (~> 1.46)
-<<<<<<< HEAD
       chef-licensing (>= 0.7.5)
-      chef-config (= 19.0.34)
+      chef-config (= 19.0.40)
       chef-licensing (>= 0.7.5)
-=======
-      chef-config (= 19.0.40)
->>>>>>> a1478efb
       chef-powershell (~> 18.1.0)
       chef-utils (= 19.0.40)
       chef-vault
