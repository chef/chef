--- conflicted
+++ resolved
@@ -142,11 +142,7 @@
       mixlib-shellout (>= 2.0, < 4.0)
     ast (2.4.2)
     aws-eventstream (1.2.0)
-<<<<<<< HEAD
-    aws-partitions (1.530.0)
-=======
     aws-partitions (1.531.0)
->>>>>>> b7c1d00d
     aws-sdk-core (3.122.1)
       aws-eventstream (~> 1, >= 1.0.2)
       aws-partitions (~> 1, >= 1.525.0)
