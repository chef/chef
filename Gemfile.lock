GIT
  remote: https://github.com/chef/chefstyle.git
  revision: 71ae97744713ffd91ac8277d7a1385dabb6d570b
  branch: main
  specs:
    chefstyle (2.2.2)
      rubocop (= 1.25.1)

GIT
  remote: https://github.com/chef/ohai.git
  revision: db6480f47f37954b9d3ac1fbb7837fbdb474646a
  branch: main
  specs:
    ohai (18.0.9)
      chef-config (>= 14.12, < 19)
      chef-utils (>= 16.0, < 19)
      ffi (~> 1.9)
      ffi-yajl (~> 2.2)
      ipaddress
      mixlib-cli (>= 1.7.0)
      mixlib-config (>= 2.0, < 4.0)
      mixlib-log (>= 2.0.1, < 4.0)
      mixlib-shellout (~> 3.2, >= 3.2.5)
      plist (~> 3.1)
      train-core
      wmi-lite (~> 1.0)

GIT
  remote: https://github.com/chef/ruby-proxifier
  revision: 8b87d0b5b469adbd93eabc0d20f3e47007aef743
  branch: lcg/ruby-3
  specs:
    proxifier (1.0.3)

GIT
  remote: https://github.com/chef/ruby-shadow
  revision: 3b8ea40b0e943b5de721d956741308ce805a5c3c
  branch: lcg/ruby-3.0
  specs:
    ruby-shadow (2.5.0)

PATH
  remote: .
  specs:
    chef (18.0.75)
      addressable
      aws-sdk-s3 (~> 1.91)
      aws-sdk-secretsmanager (~> 1.46)
      chef-config (= 18.0.75)
      chef-utils (= 18.0.75)
      chef-vault
      chef-zero (>= 14.0.11)
      corefoundation (~> 0.3.4)
      diff-lcs (>= 1.2.4, < 1.6.0, != 1.4.0)
      erubis (~> 2.7)
      ffi (>= 1.5.0)
      ffi-libarchive (~> 1.0, >= 1.0.3)
      ffi-yajl (~> 2.2)
      iniparse (~> 1.4)
      inspec-core (~> 4.23)
      license-acceptance (>= 1.0.5, < 3)
      mixlib-archive (>= 0.4, < 2.0)
      mixlib-authentication (>= 2.1, < 4)
      mixlib-cli (>= 2.1.1, < 3.0)
      mixlib-log (>= 2.0.3, < 4.0)
      mixlib-shellout (>= 3.1.1, < 4.0)
      net-ftp
      net-sftp (>= 2.1.2, < 4.0)
      ohai (~> 18.0)
      plist (~> 3.2)
      proxifier (~> 1.0)
      syslog-logger (~> 1.6)
      train-core (~> 3.2, >= 3.2.28)
      train-rest (>= 0.4.1)
      train-winrm (>= 0.2.5)
      uuidtools (>= 2.1.5, < 3.0)
      vault (~> 0.16)
    chef (18.0.75-universal-mingw32)
      addressable
      aws-sdk-s3 (~> 1.91)
      aws-sdk-secretsmanager (~> 1.46)
      chef-config (= 18.0.75)
      chef-powershell (~> 1.0.12)
      chef-utils (= 18.0.75)
      chef-vault
      chef-zero (>= 14.0.11)
      corefoundation (~> 0.3.4)
      diff-lcs (>= 1.2.4, < 1.6.0, != 1.4.0)
      erubis (~> 2.7)
      ffi (>= 1.5.0)
      ffi-libarchive (~> 1.0, >= 1.0.3)
      ffi-yajl (~> 2.2)
      iniparse (~> 1.4)
      inspec-core (~> 4.23)
      iso8601 (>= 0.12.1, < 0.14)
      license-acceptance (>= 1.0.5, < 3)
      mixlib-archive (>= 0.4, < 2.0)
      mixlib-authentication (>= 2.1, < 4)
      mixlib-cli (>= 2.1.1, < 3.0)
      mixlib-log (>= 2.0.3, < 4.0)
      mixlib-shellout (>= 3.1.1, < 4.0)
      net-ftp
      net-sftp (>= 2.1.2, < 4.0)
      ohai (~> 18.0)
      plist (~> 3.2)
      proxifier (~> 1.0)
      syslog-logger (~> 1.6)
      train-core (~> 3.2, >= 3.2.28)
      train-rest (>= 0.4.1)
      train-winrm (>= 0.2.5)
      uuidtools (>= 2.1.5, < 3.0)
      vault (~> 0.16)
      win32-api (~> 1.5)
      win32-certstore (~> 0.6.2)
      win32-event (~> 0.6.1)
      win32-eventlog (= 0.6.3)
      win32-mmap (~> 0.4.1)
      win32-mutex (~> 0.4.2)
      win32-process (~> 0.9)
      win32-service (>= 2.1.5, < 3.0)
      win32-taskscheduler (~> 2.0)
      wmi-lite (~> 1.0)

PATH
  remote: chef-bin
  specs:
    chef-bin (18.0.75)
      chef (= 18.0.75)

PATH
  remote: chef-config
  specs:
    chef-config (18.0.75)
      addressable
      chef-utils (= 18.0.75)
      fuzzyurl
      mixlib-config (>= 2.2.12, < 4.0)
      mixlib-shellout (>= 2.0, < 4.0)
      tomlrb (~> 1.2)

PATH
  remote: chef-utils
  specs:
    chef-utils (18.0.75)
      concurrent-ruby

GEM
  remote: https://rubygems.org/
  specs:
    addressable (2.8.0)
      public_suffix (>= 2.0.2, < 5.0)
    appbundler (0.13.4)
      mixlib-cli (>= 1.4, < 3.0)
      mixlib-shellout (>= 2.0, < 4.0)
    ast (2.4.2)
    aws-eventstream (1.2.0)
<<<<<<< HEAD
    aws-partitions (1.570.0)
=======
    aws-partitions (1.569.0)
>>>>>>> 8c11b691
    aws-sdk-core (3.130.0)
      aws-eventstream (~> 1, >= 1.0.2)
      aws-partitions (~> 1, >= 1.525.0)
      aws-sigv4 (~> 1.1)
      jmespath (~> 1.0)
    aws-sdk-kms (1.55.0)
      aws-sdk-core (~> 3, >= 3.127.0)
      aws-sigv4 (~> 1.1)
    aws-sdk-s3 (1.113.0)
      aws-sdk-core (~> 3, >= 3.127.0)
      aws-sdk-kms (~> 1)
      aws-sigv4 (~> 1.4)
    aws-sdk-secretsmanager (1.59.0)
      aws-sdk-core (~> 3, >= 3.127.0)
      aws-sigv4 (~> 1.1)
    aws-sigv4 (1.4.0)
      aws-eventstream (~> 1, >= 1.0.2)
    binding_of_caller (1.0.0)
      debug_inspector (>= 0.0.1)
    builder (3.2.4)
    byebug (11.1.3)
    chef-powershell (1.0.13)
      ffi (~> 1.15)
      ffi-yajl (~> 2.4)
    chef-telemetry (1.1.1)
      chef-config
      concurrent-ruby (~> 1.0)
    chef-vault (4.1.5)
    chef-zero (15.0.11)
      ffi-yajl (~> 2.2)
      hashie (>= 2.0, < 5.0)
      mixlib-log (>= 2.0, < 4.0)
      rack (~> 2.0, >= 2.0.6)
      uuidtools (~> 2.1)
      webrick
    cheffish (17.0.0)
      chef-utils (>= 17.0)
      chef-zero (>= 14.0)
      net-ssh
    coderay (1.1.3)
    concurrent-ruby (1.1.10)
    corefoundation (0.3.13)
      ffi (>= 1.15.0)
    crack (0.4.5)
      rexml
    date (3.2.2)
    debug_inspector (1.1.0)
    diff-lcs (1.5.0)
    domain_name (0.5.20190701)
      unf (>= 0.0.5, < 1.0.0)
    ed25519 (1.3.0)
    erubi (1.10.0)
    erubis (2.7.0)
    faraday (1.4.3)
      faraday-em_http (~> 1.0)
      faraday-em_synchrony (~> 1.0)
      faraday-excon (~> 1.1)
      faraday-net_http (~> 1.0)
      faraday-net_http_persistent (~> 1.1)
      multipart-post (>= 1.2, < 3)
      ruby2_keywords (>= 0.0.4)
    faraday-em_http (1.0.0)
    faraday-em_synchrony (1.0.0)
    faraday-excon (1.1.0)
    faraday-net_http (1.0.1)
    faraday-net_http_persistent (1.2.0)
    faraday_middleware (1.2.0)
      faraday (~> 1.0)
    fauxhai-ng (9.3.0)
      net-ssh
    ffi (1.15.5)
    ffi (1.15.5-x64-mingw-ucrt)
    ffi (1.15.5-x64-mingw32)
    ffi (1.15.5-x86-mingw32)
    ffi-libarchive (1.1.3)
      ffi (~> 1.0)
    ffi-win32-extensions (1.0.4)
      ffi
    ffi-yajl (2.4.0)
      libyajl2 (>= 1.2)
    fuzzyurl (0.9.0)
    gssapi (1.3.1)
      ffi (>= 1.0.1)
    gyoku (1.3.1)
      builder (>= 2.1.2)
    hashdiff (1.0.1)
    hashie (4.1.0)
    http-accept (1.7.0)
    http-cookie (1.0.4)
      domain_name (~> 0.5)
    httpclient (2.8.3)
    iniparse (1.5.0)
<<<<<<< HEAD
    inspec-core (4.56.19)
=======
    inspec-core (4.56.17)
>>>>>>> 8c11b691
      addressable (~> 2.4)
      chef-telemetry (~> 1.0, >= 1.0.8)
      faraday (>= 0.9.0, < 1.5)
      faraday_middleware (~> 1.0)
      hashie (>= 3.4, < 5.0)
      license-acceptance (>= 0.2.13, < 3.0)
      method_source (>= 0.8, < 2.0)
      mixlib-log (~> 3.0)
      multipart-post (~> 2.0)
      parallel (~> 1.9)
      parslet (>= 1.5, < 2.0)
      pry (~> 0.13)
      rspec (>= 3.9, <= 3.11)
      rspec-its (~> 1.2)
      rubyzip (>= 1.2.2, < 3.0)
      semverse (~> 3.0)
      sslshake (~> 1.2)
      thor (>= 0.20, < 2.0)
      tomlrb (>= 1.2, < 2.1)
      train-core (~> 3.0)
      tty-prompt (~> 0.17)
      tty-table (~> 0.10)
<<<<<<< HEAD
    inspec-core-bin (4.56.19)
      inspec-core (= 4.56.19)
=======
    inspec-core-bin (4.56.17)
      inspec-core (= 4.56.17)
>>>>>>> 8c11b691
    io-wait (0.2.1)
    ipaddress (0.8.3)
    iso8601 (0.13.0)
    jmespath (1.6.1)
    json (2.6.1)
    libyajl2 (2.1.0)
    license-acceptance (2.1.13)
      pastel (~> 0.7)
      tomlrb (>= 1.2, < 3.0)
      tty-box (~> 0.6)
      tty-prompt (~> 0.20)
    little-plugger (1.1.4)
    logging (2.3.0)
      little-plugger (~> 1.1)
      multi_json (~> 1.14)
    method_source (1.0.0)
    mime-types (3.4.1)
      mime-types-data (~> 3.2015)
    mime-types-data (3.2022.0105)
    mixlib-archive (1.1.7)
      mixlib-log
    mixlib-archive (1.1.7-universal-mingw32)
      mixlib-log
    mixlib-authentication (3.0.10)
    mixlib-cli (2.1.8)
    mixlib-config (3.0.9)
      tomlrb
    mixlib-log (3.0.9)
    mixlib-shellout (3.2.5)
      chef-utils
    mixlib-shellout (3.2.5-universal-mingw32)
      chef-utils
      ffi-win32-extensions (~> 1.0.3)
      win32-process (~> 0.9)
      wmi-lite (~> 1.0)
    multi_json (1.15.0)
    multipart-post (2.1.1)
    net-ftp (0.1.3)
      net-protocol
      time
    net-protocol (0.1.2)
      io-wait
      timeout
    net-scp (3.0.0)
      net-ssh (>= 2.6.5, < 7.0.0)
    net-sftp (3.0.0)
      net-ssh (>= 5.0.0, < 7.0.0)
    net-ssh (6.1.0)
    netrc (0.11.0)
    nori (2.6.0)
    parallel (1.22.0)
    parser (3.1.1.0)
      ast (~> 2.4.1)
    parslet (1.8.2)
    pastel (0.8.0)
      tty-color (~> 0.5)
    plist (3.6.0)
    pry (0.13.0)
      coderay (~> 1.1)
      method_source (~> 1.0)
    pry-byebug (3.9.0)
      byebug (~> 11.0)
      pry (~> 0.13.0)
    pry-stack_explorer (0.6.1)
      binding_of_caller (~> 1.0)
      pry (~> 0.13)
    public_suffix (4.0.6)
    rack (2.2.3)
    rainbow (3.1.1)
    rake (13.0.6)
    rb-readline (0.5.5)
    regexp_parser (2.2.1)
    rest-client (2.1.0)
      http-accept (>= 1.7.0, < 2.0)
      http-cookie (>= 1.0.2, < 2.0)
      mime-types (>= 1.16, < 4.0)
      netrc (~> 0.8)
    rest-client (2.1.0-x64-mingw32)
      ffi (~> 1.9)
      http-accept (>= 1.7.0, < 2.0)
      http-cookie (>= 1.0.2, < 2.0)
      mime-types (>= 1.16, < 4.0)
      netrc (~> 0.8)
    rest-client (2.1.0-x86-mingw32)
      ffi (~> 1.9)
      http-accept (>= 1.7.0, < 2.0)
      http-cookie (>= 1.0.2, < 2.0)
      mime-types (>= 1.16, < 4.0)
      netrc (~> 0.8)
    rexml (3.2.5)
    rspec (3.11.0)
      rspec-core (~> 3.11.0)
      rspec-expectations (~> 3.11.0)
      rspec-mocks (~> 3.11.0)
    rspec-core (3.11.0)
      rspec-support (~> 3.11.0)
    rspec-expectations (3.11.0)
      diff-lcs (>= 1.2.0, < 2.0)
      rspec-support (~> 3.11.0)
    rspec-its (1.3.0)
      rspec-core (>= 3.0.0)
      rspec-expectations (>= 3.0.0)
    rspec-mocks (3.11.0)
      diff-lcs (>= 1.2.0, < 2.0)
      rspec-support (~> 3.11.0)
    rspec-support (3.11.0)
    rubocop (1.25.1)
      parallel (~> 1.10)
      parser (>= 3.1.0.0)
      rainbow (>= 2.2.2, < 4.0)
      regexp_parser (>= 1.8, < 3.0)
      rexml
      rubocop-ast (>= 1.15.1, < 2.0)
      ruby-progressbar (~> 1.7)
      unicode-display_width (>= 1.4.0, < 3.0)
    rubocop-ast (1.16.0)
      parser (>= 3.1.1.0)
    ruby-progressbar (1.11.0)
    ruby2_keywords (0.0.5)
    rubyntlm (0.6.3)
    rubyzip (2.3.2)
    semverse (3.0.0)
    sslshake (1.3.1)
    strings (0.2.1)
      strings-ansi (~> 0.2)
      unicode-display_width (>= 1.5, < 3.0)
      unicode_utils (~> 1.4)
    strings-ansi (0.2.0)
    structured_warnings (0.4.0)
    syslog-logger (1.6.8)
    thor (1.2.1)
    time (0.2.0)
      date
    timeout (0.2.0)
    tomlrb (1.3.0)
    train-core (3.8.9)
      addressable (~> 2.5)
      ffi (!= 1.13.0)
      json (>= 1.8, < 3.0)
      mixlib-shellout (>= 2.0, < 4.0)
      net-scp (>= 1.2, < 4.0)
      net-ssh (>= 2.9, < 7.0)
    train-rest (0.4.2)
      rest-client (~> 2.1)
      train-core (~> 3.0)
    train-winrm (0.2.13)
      winrm (>= 2.3.6, < 3.0)
      winrm-elevated (~> 1.2.2)
      winrm-fs (~> 1.0)
    tty-box (0.7.0)
      pastel (~> 0.8)
      strings (~> 0.2.0)
      tty-cursor (~> 0.7)
    tty-color (0.6.0)
    tty-cursor (0.7.1)
    tty-prompt (0.23.1)
      pastel (~> 0.8)
      tty-reader (~> 0.8)
    tty-reader (0.9.0)
      tty-cursor (~> 0.7)
      tty-screen (~> 0.8)
      wisper (~> 2.0)
    tty-screen (0.8.1)
    tty-table (0.12.0)
      pastel (~> 0.8)
      strings (~> 0.2.0)
      tty-screen (~> 0.8)
    unf (0.1.4)
      unf_ext
    unf_ext (0.0.8.1)
    unf_ext (0.0.8.1-x64-mingw32)
    unf_ext (0.0.8.1-x86-mingw32)
    unicode-display_width (2.1.0)
    unicode_utils (1.4.0)
    uuidtools (2.2.0)
    vault (0.16.0)
      aws-sigv4
    webmock (3.14.0)
      addressable (>= 2.8.0)
      crack (>= 0.3.2)
      hashdiff (>= 0.4.0, < 2.0.0)
    webrick (1.7.0)
    win32-api (1.10.1-universal-mingw32)
    win32-certstore (0.6.2)
      ffi
      mixlib-shellout
    win32-event (0.6.3)
      win32-ipc (>= 0.6.0)
    win32-eventlog (0.6.3)
      ffi
    win32-ipc (0.7.0)
      ffi
    win32-mmap (0.4.2)
      ffi
    win32-mutex (0.4.3)
      win32-ipc (>= 0.6.0)
    win32-process (0.9.0)
      ffi (>= 1.0.0)
    win32-service (2.3.2)
      ffi
      ffi-win32-extensions
    win32-taskscheduler (2.0.4)
      ffi
      structured_warnings
    winrm (2.3.6)
      builder (>= 2.1.2)
      erubi (~> 1.8)
      gssapi (~> 1.2)
      gyoku (~> 1.0)
      httpclient (~> 2.2, >= 2.2.0.2)
      logging (>= 1.6.1, < 3.0)
      nori (~> 2.0)
      rubyntlm (~> 0.6.0, >= 0.6.3)
    winrm-elevated (1.2.3)
      erubi (~> 1.8)
      winrm (~> 2.0)
      winrm-fs (~> 1.0)
    winrm-fs (1.3.5)
      erubi (~> 1.8)
      logging (>= 1.6.1, < 3.0)
      rubyzip (~> 2.0)
      winrm (~> 2.0)
    wisper (2.0.1)
    wmi-lite (1.0.5)

PLATFORMS
  ruby
  x64-mingw32
  x64-unknown
  x86-mingw32

DEPENDENCIES
  appbundler
  chef!
  chef-bin!
  chef-config!
  chef-utils!
  chef-vault
  cheffish (>= 17)
  chefstyle!
  ed25519 (~> 1.2)
  fauxhai-ng
  inspec-core-bin (~> 4.24)
  ohai!
  proxifier!
  pry (= 0.13.0)
  pry-byebug
  pry-stack_explorer
  rake
  rb-readline
  rspec
  ruby-shadow!
  webmock

BUNDLED WITH
   2.3.6<|MERGE_RESOLUTION|>--- conflicted
+++ resolved
@@ -154,11 +154,7 @@
       mixlib-shellout (>= 2.0, < 4.0)
     ast (2.4.2)
     aws-eventstream (1.2.0)
-<<<<<<< HEAD
     aws-partitions (1.570.0)
-=======
-    aws-partitions (1.569.0)
->>>>>>> 8c11b691
     aws-sdk-core (3.130.0)
       aws-eventstream (~> 1, >= 1.0.2)
       aws-partitions (~> 1, >= 1.525.0)
@@ -251,11 +247,7 @@
       domain_name (~> 0.5)
     httpclient (2.8.3)
     iniparse (1.5.0)
-<<<<<<< HEAD
     inspec-core (4.56.19)
-=======
-    inspec-core (4.56.17)
->>>>>>> 8c11b691
       addressable (~> 2.4)
       chef-telemetry (~> 1.0, >= 1.0.8)
       faraday (>= 0.9.0, < 1.5)
@@ -278,13 +270,8 @@
       train-core (~> 3.0)
       tty-prompt (~> 0.17)
       tty-table (~> 0.10)
-<<<<<<< HEAD
     inspec-core-bin (4.56.19)
       inspec-core (= 4.56.19)
-=======
-    inspec-core-bin (4.56.17)
-      inspec-core (= 4.56.17)
->>>>>>> 8c11b691
     io-wait (0.2.1)
     ipaddress (0.8.3)
     iso8601 (0.13.0)
