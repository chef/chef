GIT
  remote: https://github.com/chef/chefstyle.git
  revision: 8b945f7083df2459718f023304116b8404a83a7d
  branch: main
  specs:
    chefstyle (2.1.3)
      rubocop (= 1.23.0)

GIT
  remote: https://github.com/chef/ohai.git
  revision: ec7368580dc3249f365ee3646467a9e881c70df2
  branch: main
  specs:
    ohai (17.9.0)
      chef-config (>= 14.12, < 18)
      chef-utils (>= 16.0, < 18)
      ffi (~> 1.9)
      ffi-yajl (~> 2.2)
      ipaddress
      mixlib-cli (>= 1.7.0)
      mixlib-config (>= 2.0, < 4.0)
      mixlib-log (>= 2.0.1, < 4.0)
      mixlib-shellout (~> 3.2, >= 3.2.5)
      plist (~> 3.1)
      train-core
      wmi-lite (~> 1.0)

GIT
  remote: https://github.com/chef/ruby-shadow
  revision: 3b8ea40b0e943b5de721d956741308ce805a5c3c
  branch: lcg/ruby-3.0
  specs:
    ruby-shadow (2.5.0)

PATH
  remote: .
  specs:
<<<<<<< HEAD
    chef (17.9.5)
      addressable
      aws-sdk-s3 (~> 1.91)
      aws-sdk-secretsmanager (~> 1.46)
      chef-config (= 17.9.5)
      chef-utils (= 17.9.5)
=======
    chef (17.9.6)
      addressable
      aws-sdk-s3 (~> 1.91)
      aws-sdk-secretsmanager (~> 1.46)
      chef-config (= 17.9.6)
      chef-utils (= 17.9.6)
>>>>>>> 242abd6b
      chef-vault
      chef-zero (>= 14.0.11)
      corefoundation (~> 0.3.4)
      diff-lcs (>= 1.2.4, < 1.4.0)
      erubis (~> 2.7)
      ffi (>= 1.5.0)
      ffi-libarchive (~> 1.0, >= 1.0.3)
      ffi-yajl (~> 2.2)
      iniparse (~> 1.4)
      inspec-core (~> 4.23)
      license-acceptance (>= 1.0.5, < 3)
      mixlib-archive (>= 0.4, < 2.0)
      mixlib-authentication (>= 2.1, < 4)
      mixlib-cli (>= 2.1.1, < 3.0)
      mixlib-log (>= 2.0.3, < 4.0)
      mixlib-shellout (>= 3.1.1, < 4.0)
      net-sftp (>= 2.1.2, < 4.0)
      ohai (~> 17.0)
      plist (~> 3.2)
      proxifier (~> 1.0)
      syslog-logger (~> 1.6)
      train-core (~> 3.2, >= 3.2.28)
      train-winrm (>= 0.2.5)
      uuidtools (>= 2.1.5, < 3.0)
      vault (~> 0.16)
<<<<<<< HEAD
    chef (17.9.5-universal-mingw32)
      addressable
      aws-sdk-s3 (~> 1.91)
      aws-sdk-secretsmanager (~> 1.46)
      chef-config (= 17.9.5)
      chef-powershell (~> 1.0.6)
      chef-utils (= 17.9.5)
=======
    chef (17.9.6-universal-mingw32)
      addressable
      aws-sdk-s3 (~> 1.91)
      aws-sdk-secretsmanager (~> 1.46)
      chef-config (= 17.9.6)
      chef-utils (= 17.9.6)
>>>>>>> 242abd6b
      chef-vault
      chef-zero (>= 14.0.11)
      corefoundation (~> 0.3.4)
      diff-lcs (>= 1.2.4, < 1.4.0)
      erubis (~> 2.7)
      ffi (>= 1.5.0)
      ffi-libarchive (~> 1.0, >= 1.0.3)
      ffi-yajl (~> 2.2)
      iniparse (~> 1.4)
      inspec-core (~> 4.23)
      iso8601 (>= 0.12.1, < 0.14)
      license-acceptance (>= 1.0.5, < 3)
      mixlib-archive (>= 0.4, < 2.0)
      mixlib-authentication (>= 2.1, < 4)
      mixlib-cli (>= 2.1.1, < 3.0)
      mixlib-log (>= 2.0.3, < 4.0)
      mixlib-shellout (>= 3.1.1, < 4.0)
      net-sftp (>= 2.1.2, < 4.0)
      ohai (~> 17.0)
      plist (~> 3.2)
      proxifier (~> 1.0)
      syslog-logger (~> 1.6)
      train-core (~> 3.2, >= 3.2.28)
      train-winrm (>= 0.2.5)
      uuidtools (>= 2.1.5, < 3.0)
      vault (~> 0.16)
      win32-api (~> 1.5.3)
      win32-certstore (~> 0.6.2)
      win32-event (~> 0.6.1)
      win32-eventlog (= 0.6.3)
      win32-mmap (~> 0.4.1)
      win32-mutex (~> 0.4.2)
      win32-process (~> 0.9)
      win32-service (>= 2.1.5, < 3.0)
      win32-taskscheduler (~> 2.0)
      wmi-lite (~> 1.0)

PATH
  remote: chef-bin
  specs:
<<<<<<< HEAD
    chef-bin (17.9.5)
      chef (= 17.9.5)
=======
    chef-bin (17.9.6)
      chef (= 17.9.6)
>>>>>>> 242abd6b

PATH
  remote: chef-config
  specs:
<<<<<<< HEAD
    chef-config (17.9.5)
      addressable
      chef-utils (= 17.9.5)
=======
    chef-config (17.9.6)
      addressable
      chef-utils (= 17.9.6)
>>>>>>> 242abd6b
      fuzzyurl
      mixlib-config (>= 2.2.12, < 4.0)
      mixlib-shellout (>= 2.0, < 4.0)
      tomlrb (~> 1.2)

PATH
  remote: chef-utils
  specs:
<<<<<<< HEAD
    chef-utils (17.9.5)
=======
    chef-utils (17.9.6)
>>>>>>> 242abd6b
      concurrent-ruby

GEM
  remote: https://rubygems.org/
  specs:
    addressable (2.8.0)
      public_suffix (>= 2.0.2, < 5.0)
    appbundler (0.13.4)
      mixlib-cli (>= 1.4, < 3.0)
      mixlib-shellout (>= 2.0, < 4.0)
    ast (2.4.2)
    aws-eventstream (1.2.0)
    aws-partitions (1.541.0)
    aws-sdk-core (3.124.0)
      aws-eventstream (~> 1, >= 1.0.2)
      aws-partitions (~> 1, >= 1.525.0)
      aws-sigv4 (~> 1.1)
      jmespath (~> 1.0)
    aws-sdk-kms (1.52.0)
      aws-sdk-core (~> 3, >= 3.122.0)
      aws-sigv4 (~> 1.1)
    aws-sdk-s3 (1.109.0)
      aws-sdk-core (~> 3, >= 3.122.0)
      aws-sdk-kms (~> 1)
      aws-sigv4 (~> 1.4)
    aws-sdk-secretsmanager (1.54.0)
      aws-sdk-core (~> 3, >= 3.122.0)
      aws-sigv4 (~> 1.1)
    aws-sigv4 (1.4.0)
      aws-eventstream (~> 1, >= 1.0.2)
    binding_of_caller (1.0.0)
      debug_inspector (>= 0.0.1)
    builder (3.2.4)
    byebug (11.1.3)
    chef-powershell (1.0.6)
      ffi (~> 1.15)
      ffi-yajl (~> 2.4)
    chef-telemetry (1.1.1)
      chef-config
      concurrent-ruby (~> 1.0)
    chef-vault (4.1.5)
    chef-zero (15.0.11)
      ffi-yajl (~> 2.2)
      hashie (>= 2.0, < 5.0)
      mixlib-log (>= 2.0, < 4.0)
      rack (~> 2.0, >= 2.0.6)
      uuidtools (~> 2.1)
      webrick
    cheffish (17.0.0)
      chef-utils (>= 17.0)
      chef-zero (>= 14.0)
      net-ssh
    coderay (1.1.3)
    concurrent-ruby (1.1.9)
    corefoundation (0.3.4)
      ffi (>= 1.15.0)
    crack (0.4.5)
      rexml
    debug_inspector (1.1.0)
    diff-lcs (1.3)
    ed25519 (1.2.4)
    erubi (1.10.0)
    erubis (2.7.0)
    faraday (1.4.3)
      faraday-em_http (~> 1.0)
      faraday-em_synchrony (~> 1.0)
      faraday-excon (~> 1.1)
      faraday-net_http (~> 1.0)
      faraday-net_http_persistent (~> 1.1)
      multipart-post (>= 1.2, < 3)
      ruby2_keywords (>= 0.0.4)
    faraday-em_http (1.0.0)
    faraday-em_synchrony (1.0.0)
    faraday-excon (1.1.0)
    faraday-net_http (1.0.1)
    faraday-net_http_persistent (1.2.0)
    faraday_middleware (1.2.0)
      faraday (~> 1.0)
    fauxhai-ng (9.1.0)
      net-ssh
    ffi (1.15.4)
    ffi (1.15.4-x64-mingw32)
    ffi (1.15.4-x86-mingw32)
    ffi-libarchive (1.1.3)
      ffi (~> 1.0)
    ffi-win32-extensions (1.0.4)
      ffi
    ffi-yajl (2.4.0)
      libyajl2 (>= 1.2)
    fuzzyurl (0.9.0)
    gssapi (1.3.1)
      ffi (>= 1.0.1)
    gyoku (1.3.1)
      builder (>= 2.1.2)
    hashdiff (1.0.1)
    hashie (4.1.0)
    httpclient (2.8.3)
    iniparse (1.5.0)
    inspec-core (4.50.3)
      addressable (~> 2.4)
      chef-telemetry (~> 1.0, >= 1.0.8)
      faraday (>= 0.9.0, < 1.5)
      faraday_middleware (~> 1.0)
      hashie (>= 3.4, < 5.0)
      license-acceptance (>= 0.2.13, < 3.0)
      method_source (>= 0.8, < 2.0)
      mixlib-log (~> 3.0)
      multipart-post (~> 2.0)
      parallel (~> 1.9)
      parslet (>= 1.5, < 2.0)
      pry (~> 0.13)
      rspec (>= 3.9, < 3.11)
      rspec-its (~> 1.2)
      rubyzip (>= 1.2.2, < 3.0)
      semverse (~> 3.0)
      sslshake (~> 1.2)
      thor (>= 0.20, < 2.0)
      tomlrb (>= 1.2, < 2.1)
      train-core (~> 3.0)
      tty-prompt (~> 0.17)
      tty-table (~> 0.10)
    inspec-core-bin (4.50.3)
      inspec-core (= 4.50.3)
    ipaddress (0.8.3)
    iso8601 (0.13.0)
    jmespath (1.4.0)
    json (2.6.1)
    libyajl2 (2.1.0)
    license-acceptance (2.1.13)
      pastel (~> 0.7)
      tomlrb (>= 1.2, < 3.0)
      tty-box (~> 0.6)
      tty-prompt (~> 0.20)
    little-plugger (1.1.4)
    logging (2.3.0)
      little-plugger (~> 1.1)
      multi_json (~> 1.14)
    method_source (1.0.0)
    mixlib-archive (1.1.7)
      mixlib-log
    mixlib-archive (1.1.7-universal-mingw32)
      mixlib-log
    mixlib-authentication (3.0.10)
    mixlib-cli (2.1.8)
    mixlib-config (3.0.9)
      tomlrb
    mixlib-log (3.0.9)
    mixlib-shellout (3.2.5)
      chef-utils
    mixlib-shellout (3.2.5-universal-mingw32)
      chef-utils
      ffi-win32-extensions (~> 1.0.3)
      win32-process (~> 0.9)
      wmi-lite (~> 1.0)
    multi_json (1.15.0)
    multipart-post (2.1.1)
    net-scp (3.0.0)
      net-ssh (>= 2.6.5, < 7.0.0)
    net-sftp (3.0.0)
      net-ssh (>= 5.0.0, < 7.0.0)
    net-ssh (6.1.0)
    nori (2.6.0)
    parallel (1.21.0)
    parser (3.0.3.2)
      ast (~> 2.4.1)
    parslet (1.8.2)
    pastel (0.8.0)
      tty-color (~> 0.5)
    plist (3.6.0)
    proxifier (1.0.3)
    pry (0.13.0)
      coderay (~> 1.1)
      method_source (~> 1.0)
    pry-byebug (3.9.0)
      byebug (~> 11.0)
      pry (~> 0.13.0)
    pry-stack_explorer (0.6.1)
      binding_of_caller (~> 1.0)
      pry (~> 0.13)
    public_suffix (4.0.6)
    rack (2.2.3)
    rainbow (3.0.0)
    rake (13.0.6)
    rb-readline (0.5.5)
    regexp_parser (2.2.0)
    rexml (3.2.5)
    rspec (3.10.0)
      rspec-core (~> 3.10.0)
      rspec-expectations (~> 3.10.0)
      rspec-mocks (~> 3.10.0)
    rspec-core (3.10.1)
      rspec-support (~> 3.10.0)
    rspec-expectations (3.10.1)
      diff-lcs (>= 1.2.0, < 2.0)
      rspec-support (~> 3.10.0)
    rspec-its (1.3.0)
      rspec-core (>= 3.0.0)
      rspec-expectations (>= 3.0.0)
    rspec-mocks (3.10.2)
      diff-lcs (>= 1.2.0, < 2.0)
      rspec-support (~> 3.10.0)
    rspec-support (3.10.3)
    rubocop (1.23.0)
      parallel (~> 1.10)
      parser (>= 3.0.0.0)
      rainbow (>= 2.2.2, < 4.0)
      regexp_parser (>= 1.8, < 3.0)
      rexml
      rubocop-ast (>= 1.12.0, < 2.0)
      ruby-progressbar (~> 1.7)
      unicode-display_width (>= 1.4.0, < 3.0)
    rubocop-ast (1.15.0)
      parser (>= 3.0.1.1)
    ruby-progressbar (1.11.0)
    ruby2_keywords (0.0.5)
    rubyntlm (0.6.3)
    rubyzip (2.3.2)
    semverse (3.0.0)
    sslshake (1.3.1)
    strings (0.2.1)
      strings-ansi (~> 0.2)
      unicode-display_width (>= 1.5, < 3.0)
      unicode_utils (~> 1.4)
    strings-ansi (0.2.0)
    structured_warnings (0.4.0)
    syslog-logger (1.6.8)
    thor (1.1.0)
    tomlrb (1.3.0)
    train-core (3.8.5)
      addressable (~> 2.5)
      ffi (!= 1.13.0)
      json (>= 1.8, < 3.0)
      mixlib-shellout (>= 2.0, < 4.0)
      net-scp (>= 1.2, < 4.0)
      net-ssh (>= 2.9, < 7.0)
    train-winrm (0.2.12)
      winrm (>= 2.3.6, < 3.0)
      winrm-elevated (~> 1.2.2)
      winrm-fs (~> 1.0)
    tty-box (0.7.0)
      pastel (~> 0.8)
      strings (~> 0.2.0)
      tty-cursor (~> 0.7)
    tty-color (0.6.0)
    tty-cursor (0.7.1)
    tty-prompt (0.23.1)
      pastel (~> 0.8)
      tty-reader (~> 0.8)
    tty-reader (0.9.0)
      tty-cursor (~> 0.7)
      tty-screen (~> 0.8)
      wisper (~> 2.0)
    tty-screen (0.8.1)
    tty-table (0.12.0)
      pastel (~> 0.8)
      strings (~> 0.2.0)
      tty-screen (~> 0.8)
    unicode-display_width (2.1.0)
    unicode_utils (1.4.0)
    uuidtools (2.2.0)
    vault (0.16.0)
      aws-sigv4
    webmock (3.14.0)
      addressable (>= 2.8.0)
      crack (>= 0.3.2)
      hashdiff (>= 0.4.0, < 2.0.0)
    webrick (1.7.0)
    win32-api (1.5.3-universal-mingw32)
    win32-certstore (0.6.2)
      ffi
      mixlib-shellout
    win32-event (0.6.3)
      win32-ipc (>= 0.6.0)
    win32-eventlog (0.6.3)
      ffi
    win32-ipc (0.7.0)
      ffi
    win32-mmap (0.4.2)
      ffi
    win32-mutex (0.4.3)
      win32-ipc (>= 0.6.0)
    win32-process (0.9.0)
      ffi (>= 1.0.0)
    win32-service (2.3.2)
      ffi
      ffi-win32-extensions
    win32-taskscheduler (2.0.4)
      ffi
      structured_warnings
    winrm (2.3.6)
      builder (>= 2.1.2)
      erubi (~> 1.8)
      gssapi (~> 1.2)
      gyoku (~> 1.0)
      httpclient (~> 2.2, >= 2.2.0.2)
      logging (>= 1.6.1, < 3.0)
      nori (~> 2.0)
      rubyntlm (~> 0.6.0, >= 0.6.3)
    winrm-elevated (1.2.3)
      erubi (~> 1.8)
      winrm (~> 2.0)
      winrm-fs (~> 1.0)
    winrm-fs (1.3.5)
      erubi (~> 1.8)
      logging (>= 1.6.1, < 3.0)
      rubyzip (~> 2.0)
      winrm (~> 2.0)
    wisper (2.0.1)
    wmi-lite (1.0.5)

PLATFORMS
  ruby
  x64-mingw32
  x86-mingw32

DEPENDENCIES
  appbundler
  chef!
  chef-bin!
  chef-config!
  chef-utils!
  chef-vault
  cheffish (>= 17)
  chefstyle!
  ed25519 (~> 1.2)
  fauxhai-ng
  inspec-core-bin (~> 4.24)
  ohai!
  pry (= 0.13.0)
  pry-byebug
  pry-stack_explorer
  rake
  rb-readline
  rspec
  ruby-shadow!
  webmock

BUNDLED WITH
   2.2.29<|MERGE_RESOLUTION|>--- conflicted
+++ resolved
@@ -35,21 +35,12 @@
 PATH
   remote: .
   specs:
-<<<<<<< HEAD
-    chef (17.9.5)
-      addressable
-      aws-sdk-s3 (~> 1.91)
-      aws-sdk-secretsmanager (~> 1.46)
-      chef-config (= 17.9.5)
-      chef-utils (= 17.9.5)
-=======
     chef (17.9.6)
       addressable
       aws-sdk-s3 (~> 1.91)
       aws-sdk-secretsmanager (~> 1.46)
       chef-config (= 17.9.6)
       chef-utils (= 17.9.6)
->>>>>>> 242abd6b
       chef-vault
       chef-zero (>= 14.0.11)
       corefoundation (~> 0.3.4)
@@ -75,22 +66,12 @@
       train-winrm (>= 0.2.5)
       uuidtools (>= 2.1.5, < 3.0)
       vault (~> 0.16)
-<<<<<<< HEAD
-    chef (17.9.5-universal-mingw32)
-      addressable
-      aws-sdk-s3 (~> 1.91)
-      aws-sdk-secretsmanager (~> 1.46)
-      chef-config (= 17.9.5)
-      chef-powershell (~> 1.0.6)
-      chef-utils (= 17.9.5)
-=======
     chef (17.9.6-universal-mingw32)
       addressable
       aws-sdk-s3 (~> 1.91)
       aws-sdk-secretsmanager (~> 1.46)
       chef-config (= 17.9.6)
       chef-utils (= 17.9.6)
->>>>>>> 242abd6b
       chef-vault
       chef-zero (>= 14.0.11)
       corefoundation (~> 0.3.4)
@@ -131,26 +112,15 @@
 PATH
   remote: chef-bin
   specs:
-<<<<<<< HEAD
-    chef-bin (17.9.5)
-      chef (= 17.9.5)
-=======
     chef-bin (17.9.6)
       chef (= 17.9.6)
->>>>>>> 242abd6b
 
 PATH
   remote: chef-config
   specs:
-<<<<<<< HEAD
-    chef-config (17.9.5)
-      addressable
-      chef-utils (= 17.9.5)
-=======
     chef-config (17.9.6)
       addressable
       chef-utils (= 17.9.6)
->>>>>>> 242abd6b
       fuzzyurl
       mixlib-config (>= 2.2.12, < 4.0)
       mixlib-shellout (>= 2.0, < 4.0)
@@ -159,11 +129,7 @@
 PATH
   remote: chef-utils
   specs:
-<<<<<<< HEAD
-    chef-utils (17.9.5)
-=======
     chef-utils (17.9.6)
->>>>>>> 242abd6b
       concurrent-ruby
 
 GEM
