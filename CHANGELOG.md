--- conflicted
+++ resolved
@@ -1,12 +1,5 @@
 ## Unreleased
 
-<<<<<<< HEAD
-## 12.2.0
-
-* make deploy resource attributes nillable (`symlink_before_migrate nil`) works now
-* mixin the LWRP attribute DSL method into Chef::Resource directly
-* make all LWRP attributes nillable
-=======
 * [pr#3160](https://github.com/chef/chef/pull/3160): Use Chef Zero in
   socketless mode for local mode, add `--no-listen` flag to disable port
   binding
@@ -32,7 +25,6 @@
 
 ## 12.2.0
 * Update policyfile API usage to match forthcoming Chef Server release
->>>>>>> 0fe8287e
 * `knife ssh` now has an --exit-on-error option that allows users to
   fail-fast rather than moving on to the next machine.
 * migrate macosx, windows, openbsd, and netbsd resources to dynamic resolution
